//! Runtime services
//!
//! The `rt` module provides a narrow set of runtime services,
//! including the global heap (exported in `heap`) and unwinding and
//! backtrace support. The APIs in this module are highly unstable,
//! and should be considered as private implementation details for the
//! time being.

#![unstable(
    feature = "rt",
    reason = "this public module should not exist and is highly likely \
              to disappear",
    issue = "none"
)]
#![doc(hidden)]

// Re-export some of our utilities which are expected by other crates.
pub use crate::panicking::{begin_panic, begin_panic_fmt, panic_count};

// To reduce the generated code of the new `lang_start`, this function is doing
// the real work.
#[cfg(not(test))]
fn lang_start_internal(
    main: &(dyn Fn() -> i32 + Sync + crate::panic::RefUnwindSafe),
    argc: isize,
    argv: *const *const u8,
<<<<<<< HEAD
) -> isize {
    use crate::alloc::GcAllocator;
    use crate::panic;
    use crate::sys_common;

    // SAFETY: Only called once during runtime initialization.
    unsafe { sys_common::rt::init(argc, argv) };

    unsafe {
        // Internally, this registers a SIGSEGV handler to compute the start and
        // end bounds of the data segment. This means it *MUST* be called before
        // rustc registers its own SIGSEGV stack overflow handler.
        //
        // Rust's stack overflow handler will unregister and return if there is
        // no stack overflow, allowing the fault to "fall-through" to Boehm's
        // handler next time. The is not true in the reverse case.
        GcAllocator::init();
        let main_guard = sys::thread::guard::init();
        sys::stack_overflow::init();
    }
    let exit_code = panic::catch_unwind(main);

    sys_common::rt::cleanup();

    exit_code.unwrap_or(101) as isize
=======
) -> Result<isize, !> {
    use crate::{mem, panic, sys, sys_common};
    let rt_abort = move |e| {
        mem::forget(e);
        rtabort!("initialization or cleanup bug");
    };
    // Guard against the code called by this function from unwinding outside of the Rust-controlled
    // code, which is UB. This is a requirement imposed by a combination of how the
    // `#[lang="start"]` attribute is implemented as well as by the implementation of the panicking
    // mechanism itself.
    //
    // There are a couple of instances where unwinding can begin. First is inside of the
    // `rt::init`, `rt::cleanup` and similar functions controlled by libstd. In those instances a
    // panic is a libstd implementation bug. A quite likely one too, as there isn't any way to
    // prevent libstd from accidentally introducing a panic to these functions. Another is from
    // user code from `main` or, more nefariously, as described in e.g. issue #86030.
    // SAFETY: Only called once during runtime initialization.
    panic::catch_unwind(move || unsafe { sys_common::rt::init(argc, argv) }).map_err(rt_abort)?;
    let ret_code = panic::catch_unwind(move || panic::catch_unwind(main).unwrap_or(101) as isize)
        .map_err(move |e| {
            mem::forget(e);
            rtprintpanic!("drop of the panic payload panicked");
            sys::abort_internal()
        });
    panic::catch_unwind(sys_common::rt::cleanup).map_err(rt_abort)?;
    ret_code
>>>>>>> e742158e
}

#[cfg(not(test))]
#[lang = "start"]
fn lang_start<T: crate::process::Termination + 'static>(
    main: fn() -> T,
    argc: isize,
    argv: *const *const u8,
) -> isize {
    lang_start_internal(
        &move || crate::sys_common::backtrace::__rust_begin_short_backtrace(main).report(),
        argc,
        argv,
    )
    .into_ok()
}<|MERGE_RESOLUTION|>--- conflicted
+++ resolved
@@ -24,33 +24,6 @@
     main: &(dyn Fn() -> i32 + Sync + crate::panic::RefUnwindSafe),
     argc: isize,
     argv: *const *const u8,
-<<<<<<< HEAD
-) -> isize {
-    use crate::alloc::GcAllocator;
-    use crate::panic;
-    use crate::sys_common;
-
-    // SAFETY: Only called once during runtime initialization.
-    unsafe { sys_common::rt::init(argc, argv) };
-
-    unsafe {
-        // Internally, this registers a SIGSEGV handler to compute the start and
-        // end bounds of the data segment. This means it *MUST* be called before
-        // rustc registers its own SIGSEGV stack overflow handler.
-        //
-        // Rust's stack overflow handler will unregister and return if there is
-        // no stack overflow, allowing the fault to "fall-through" to Boehm's
-        // handler next time. The is not true in the reverse case.
-        GcAllocator::init();
-        let main_guard = sys::thread::guard::init();
-        sys::stack_overflow::init();
-    }
-    let exit_code = panic::catch_unwind(main);
-
-    sys_common::rt::cleanup();
-
-    exit_code.unwrap_or(101) as isize
-=======
 ) -> Result<isize, !> {
     use crate::{mem, panic, sys, sys_common};
     let rt_abort = move |e| {
@@ -77,7 +50,6 @@
         });
     panic::catch_unwind(sys_common::rt::cleanup).map_err(rt_abort)?;
     ret_code
->>>>>>> e742158e
 }
 
 #[cfg(not(test))]
