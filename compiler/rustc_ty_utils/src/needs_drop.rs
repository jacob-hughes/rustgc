//! Check whether a type has (potentially) non-trivial drop glue.

use rustc_data_structures::fx::FxHashSet;
use rustc_hir::def_id::DefId;
use rustc_middle::ty::subst::Subst;
use rustc_middle::ty::util::{needs_drop_components, AlwaysRequiresDrop};
use rustc_middle::ty::{self, Ty, TyCtxt};
use rustc_session::Limit;
use rustc_span::{sym, DUMMY_SP};

type NeedsDropResult<T> = Result<T, AlwaysRequiresDrop>;

fn needs_drop_raw<'tcx>(tcx: TyCtxt<'tcx>, query: ty::ParamEnvAnd<'tcx, Ty<'tcx>>) -> bool {
    let adt_fields =
        move |adt_def: &ty::AdtDef| tcx.adt_drop_tys(adt_def.did).map(|tys| tys.iter());
    // If we don't know a type doesn't need drop, for example if it's a type
    // parameter without a `Copy` bound, then we conservatively return that it
    // needs drop.
    let res = NeedsDropTypes::new(tcx, query.param_env, query.value, adt_fields).next().is_some();
    debug!("needs_drop_raw({:?}) = {:?}", query, res);
    res
}

<<<<<<< HEAD
fn needs_finalizer_raw<'tcx>(tcx: TyCtxt<'tcx>, query: ty::ParamEnvAnd<'tcx, Ty<'tcx>>) -> bool {
    let adt_fields =
        move |adt_def: &ty::AdtDef| tcx.adt_finalize_tys(adt_def.did).map(|tys| tys.iter());
    let res = NeedsDropTypes::new(tcx, query.param_env, query.value, adt_fields).next().is_some();
    debug!("needs_finalize_raw({:?}) = {:?}", query, res);
=======
fn has_significant_drop_raw<'tcx>(
    tcx: TyCtxt<'tcx>,
    query: ty::ParamEnvAnd<'tcx, Ty<'tcx>>,
) -> bool {
    let significant_drop_fields =
        move |adt_def: &ty::AdtDef| tcx.adt_significant_drop_tys(adt_def.did).map(|tys| tys.iter());
    let res = NeedsDropTypes::new(tcx, query.param_env, query.value, significant_drop_fields)
        .next()
        .is_some();
    debug!("has_significant_drop_raw({:?}) = {:?}", query, res);
>>>>>>> 86ac0b41
    res
}

struct NeedsDropTypes<'tcx, F> {
    tcx: TyCtxt<'tcx>,
    param_env: ty::ParamEnv<'tcx>,
    query_ty: Ty<'tcx>,
    seen_tys: FxHashSet<Ty<'tcx>>,
    /// A stack of types left to process, and the recursion depth when we
    /// pushed that type. Each round, we pop something from the stack and check
    /// if it needs drop. If the result depends on whether some other types
    /// need drop we push them onto the stack.
    unchecked_tys: Vec<(Ty<'tcx>, usize)>,
    recursion_limit: Limit,
    adt_components: F,
}

impl<'tcx, F> NeedsDropTypes<'tcx, F> {
    fn new(
        tcx: TyCtxt<'tcx>,
        param_env: ty::ParamEnv<'tcx>,
        ty: Ty<'tcx>,
        adt_components: F,
    ) -> Self {
        let mut seen_tys = FxHashSet::default();
        seen_tys.insert(ty);
        Self {
            tcx,
            param_env,
            seen_tys,
            query_ty: ty,
            unchecked_tys: vec![(ty, 0)],
            recursion_limit: tcx.sess.recursion_limit(),
            adt_components,
        }
    }
}

impl<'tcx, F, I> Iterator for NeedsDropTypes<'tcx, F>
where
    F: Fn(&ty::AdtDef) -> NeedsDropResult<I>,
    I: Iterator<Item = Ty<'tcx>>,
{
    type Item = NeedsDropResult<Ty<'tcx>>;

    fn next(&mut self) -> Option<NeedsDropResult<Ty<'tcx>>> {
        let tcx = self.tcx;

        while let Some((ty, level)) = self.unchecked_tys.pop() {
            if !self.recursion_limit.value_within_limit(level) {
                // Not having a `Span` isn't great. But there's hopefully some other
                // recursion limit error as well.
                tcx.sess.span_err(
                    DUMMY_SP,
                    &format!("overflow while checking whether `{}` requires drop", self.query_ty),
                );
                return Some(Err(AlwaysRequiresDrop));
            }

            let components = match needs_drop_components(ty, &tcx.data_layout) {
                Err(e) => return Some(Err(e)),
                Ok(components) => components,
            };
            debug!("needs_drop_components({:?}) = {:?}", ty, components);

            let queue_type = move |this: &mut Self, component: Ty<'tcx>| {
                if this.seen_tys.insert(component) {
                    this.unchecked_tys.push((component, level + 1));
                }
            };

            for component in components {
                match *component.kind() {
                    _ if component.is_copy_modulo_regions(tcx.at(DUMMY_SP), self.param_env) => (),

                    ty::Closure(_, substs) => {
                        queue_type(self, substs.as_closure().tupled_upvars_ty());
                    }

                    ty::Generator(def_id, substs, _) => {
                        let substs = substs.as_generator();
                        queue_type(self, substs.tupled_upvars_ty());

                        let witness = substs.witness();
                        let interior_tys = match witness.kind() {
                            &ty::GeneratorWitness(tys) => tcx.erase_late_bound_regions(tys),
                            _ => {
                                tcx.sess.delay_span_bug(
                                    tcx.hir().span_if_local(def_id).unwrap_or(DUMMY_SP),
                                    &format!("unexpected generator witness type {:?}", witness),
                                );
                                return Some(Err(AlwaysRequiresDrop));
                            }
                        };

                        for interior_ty in interior_tys {
                            queue_type(self, interior_ty);
                        }
                    }

                    // Check for a `Drop` impl and whether this is a union or
                    // `ManuallyDrop`. If it's a struct or enum without a `Drop`
                    // impl then check whether the field types need `Drop`.
                    ty::Adt(adt_def, substs) => {
                        let tys = match (self.adt_components)(adt_def) {
                            Err(e) => return Some(Err(e)),
                            Ok(tys) => tys,
                        };
                        for required_ty in tys {
                            let subst_ty = tcx.normalize_erasing_regions(
                                self.param_env,
                                required_ty.subst(tcx, substs),
                            );
                            queue_type(self, subst_ty);
                        }
                    }
                    ty::Array(..) | ty::Opaque(..) | ty::Projection(..) | ty::Param(_) => {
                        if ty == component {
                            // Return the type to the caller: they may be able
                            // to normalize further than we can.
                            return Some(Ok(component));
                        } else {
                            // Store the type for later. We can't return here
                            // because we would then lose any other components
                            // of the type.
                            queue_type(self, component);
                        }
                    }
                    _ => return Some(Err(AlwaysRequiresDrop)),
                }
            }
        }

        None
    }
}

// This is a helper function for `adt_drop_tys` and `adt_significant_drop_tys`.
// Depending on the implentation of `adt_has_dtor`, it is used to check if the
// ADT has a destructor or if the ADT only has a significant destructor. For
// understanding significant destructor look at `adt_significant_drop_tys`.
fn adt_drop_tys_helper(
    tcx: TyCtxt<'_>,
    def_id: DefId,
    adt_has_dtor: impl Fn(&ty::AdtDef) -> bool,
) -> Result<&ty::List<Ty<'_>>, AlwaysRequiresDrop> {
    let adt_components = move |adt_def: &ty::AdtDef| {
        if adt_def.is_manually_drop() {
            debug!("adt_drop_tys: `{:?}` is manually drop", adt_def);
            return Ok(Vec::new().into_iter());
        } else if adt_has_dtor(adt_def) {
            debug!("adt_drop_tys: `{:?}` implements `Drop`", adt_def);
            return Err(AlwaysRequiresDrop);
        } else if adt_def.is_union() {
            debug!("adt_drop_tys: `{:?}` is a union", adt_def);
            return Ok(Vec::new().into_iter());
        }
        Ok(adt_def.all_fields().map(|field| tcx.type_of(field.did)).collect::<Vec<_>>().into_iter())
    };

    let adt_ty = tcx.type_of(def_id);
    let param_env = tcx.param_env(def_id);
    let res: Result<Vec<_>, _> =
        NeedsDropTypes::new(tcx, param_env, adt_ty, adt_components).collect();

    debug!("adt_drop_tys(`{}`) = `{:?}`", tcx.def_path_str(def_id), res);
    res.map(|components| tcx.intern_type_list(&components))
}

<<<<<<< HEAD
fn adt_finalize_tys(
    tcx: TyCtxt<'_>,
    def_id: DefId,
) -> Result<&ty::List<Ty<'_>>, AlwaysRequiresDrop> {
    let adt_ty = tcx.type_of(def_id);
    let param_env = tcx.param_env(def_id);

    let adt_components = move |adt_def: &ty::AdtDef| {
        if tcx.type_of(adt_def.did).is_no_finalize_modulo_regions(tcx.at(DUMMY_SP), param_env) {
            debug!("adt_finalize_tys: `{:?}` implements `NoFinalize`", adt_def);
            return Ok(Vec::new().into_iter());
        } else if adt_def.is_manually_drop() {
            debug!("adt_finalize_tys: `{:?}` is manually drop", adt_def);
            return Ok(Vec::new().into_iter());
        } else if adt_def.destructor(tcx).is_some() {
            debug!("adt_finalize_tys: `{:?}` implements `Drop`", adt_def);
            return Err(AlwaysRequiresDrop);
        } else if adt_def.is_union() {
            debug!("adt_finalize_tys: `{:?}` is a union", adt_def);
            return Ok(Vec::new().into_iter());
        }
        Ok(adt_def.all_fields().map(|field| tcx.type_of(field.did)).collect::<Vec<_>>().into_iter())
    };
    let res: Result<Vec<_>, _> =
        NeedsDropTypes::new(tcx, param_env, adt_ty, adt_components).collect();

    debug!("adt_finalize_tys(`{}`) = `{:?}`", tcx.def_path_str(def_id), res);
    res.map(|components| tcx.intern_type_list(&components))
=======
fn adt_drop_tys(tcx: TyCtxt<'_>, def_id: DefId) -> Result<&ty::List<Ty<'_>>, AlwaysRequiresDrop> {
    let adt_has_dtor = |adt_def: &ty::AdtDef| adt_def.destructor(tcx).is_some();
    adt_drop_tys_helper(tcx, def_id, adt_has_dtor)
}

fn adt_significant_drop_tys(
    tcx: TyCtxt<'_>,
    def_id: DefId,
) -> Result<&ty::List<Ty<'_>>, AlwaysRequiresDrop> {
    let adt_has_dtor = |adt_def: &ty::AdtDef| {
        adt_def
            .destructor(tcx)
            .map(|dtor| !tcx.has_attr(dtor.did, sym::rustc_insignificant_dtor))
            .unwrap_or(false)
    };
    adt_drop_tys_helper(tcx, def_id, adt_has_dtor)
>>>>>>> 86ac0b41
}

pub(crate) fn provide(providers: &mut ty::query::Providers) {
    *providers = ty::query::Providers {
        needs_drop_raw,
<<<<<<< HEAD
        needs_finalizer_raw,
        adt_drop_tys,
        adt_finalize_tys,
=======
        has_significant_drop_raw,
        adt_drop_tys,
        adt_significant_drop_tys,
>>>>>>> 86ac0b41
        ..*providers
    };
}<|MERGE_RESOLUTION|>--- conflicted
+++ resolved
@@ -21,13 +21,14 @@
     res
 }
 
-<<<<<<< HEAD
 fn needs_finalizer_raw<'tcx>(tcx: TyCtxt<'tcx>, query: ty::ParamEnvAnd<'tcx, Ty<'tcx>>) -> bool {
     let adt_fields =
         move |adt_def: &ty::AdtDef| tcx.adt_finalize_tys(adt_def.did).map(|tys| tys.iter());
     let res = NeedsDropTypes::new(tcx, query.param_env, query.value, adt_fields).next().is_some();
     debug!("needs_finalize_raw({:?}) = {:?}", query, res);
-=======
+    res
+}
+
 fn has_significant_drop_raw<'tcx>(
     tcx: TyCtxt<'tcx>,
     query: ty::ParamEnvAnd<'tcx, Ty<'tcx>>,
@@ -38,7 +39,6 @@
         .next()
         .is_some();
     debug!("has_significant_drop_raw({:?}) = {:?}", query, res);
->>>>>>> 86ac0b41
     res
 }
 
@@ -208,7 +208,6 @@
     res.map(|components| tcx.intern_type_list(&components))
 }
 
-<<<<<<< HEAD
 fn adt_finalize_tys(
     tcx: TyCtxt<'_>,
     def_id: DefId,
@@ -237,7 +236,8 @@
 
     debug!("adt_finalize_tys(`{}`) = `{:?}`", tcx.def_path_str(def_id), res);
     res.map(|components| tcx.intern_type_list(&components))
-=======
+}
+
 fn adt_drop_tys(tcx: TyCtxt<'_>, def_id: DefId) -> Result<&ty::List<Ty<'_>>, AlwaysRequiresDrop> {
     let adt_has_dtor = |adt_def: &ty::AdtDef| adt_def.destructor(tcx).is_some();
     adt_drop_tys_helper(tcx, def_id, adt_has_dtor)
@@ -254,21 +254,16 @@
             .unwrap_or(false)
     };
     adt_drop_tys_helper(tcx, def_id, adt_has_dtor)
->>>>>>> 86ac0b41
 }
 
 pub(crate) fn provide(providers: &mut ty::query::Providers) {
     *providers = ty::query::Providers {
         needs_drop_raw,
-<<<<<<< HEAD
         needs_finalizer_raw,
         adt_drop_tys,
         adt_finalize_tys,
-=======
         has_significant_drop_raw,
-        adt_drop_tys,
         adt_significant_drop_tys,
->>>>>>> 86ac0b41
         ..*providers
     };
 }