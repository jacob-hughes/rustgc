--- conflicted
+++ resolved
@@ -1305,11 +1305,8 @@
         vec,
         vec_push_gc,
         vec_type,
-<<<<<<< HEAD
         vec_with_capacity_gc,
-=======
         vecdeque_type,
->>>>>>> 6af1e632
         version,
         vis,
         visible_private_types,
