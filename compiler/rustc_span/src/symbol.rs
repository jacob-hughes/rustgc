//! An "interner" is a data structure that associates values with usize tags and
//! allows bidirectional lookup; i.e., given a value, one can easily find the
//! type, and vice versa.

use rustc_arena::DroplessArena;
use rustc_data_structures::fx::FxHashMap;
use rustc_data_structures::stable_hasher::{HashStable, StableHasher, ToStableHashKey};
use rustc_data_structures::sync::Lock;
use rustc_macros::HashStable_Generic;
use rustc_serialize::{Decodable, Decoder, Encodable, Encoder};

use std::cmp::{Ord, PartialEq, PartialOrd};
use std::fmt;
use std::hash::{Hash, Hasher};
use std::str;

use crate::{with_session_globals, Edition, Span, DUMMY_SP};

#[cfg(test)]
mod tests;

// The proc macro code for this is in `compiler/rustc_macros/src/symbols.rs`.
symbols! {
    // After modifying this list adjust `is_special`, `is_used_keyword`/`is_unused_keyword`,
    // this should be rarely necessary though if the keywords are kept in alphabetic order.
    Keywords {
        // Special reserved identifiers used internally for elided lifetimes,
        // unnamed method parameters, crate root module, error recovery etc.
        Empty:              "",
        PathRoot:           "{{root}}",
        DollarCrate:        "$crate",
        Underscore:         "_",

        // Keywords that are used in stable Rust.
        As:                 "as",
        Break:              "break",
        Const:              "const",
        Continue:           "continue",
        Crate:              "crate",
        Else:               "else",
        Enum:               "enum",
        Extern:             "extern",
        False:              "false",
        Fn:                 "fn",
        For:                "for",
        If:                 "if",
        Impl:               "impl",
        In:                 "in",
        Let:                "let",
        Loop:               "loop",
        Match:              "match",
        Mod:                "mod",
        Move:               "move",
        Mut:                "mut",
        Pub:                "pub",
        Ref:                "ref",
        Return:             "return",
        SelfLower:          "self",
        SelfUpper:          "Self",
        Static:             "static",
        Struct:             "struct",
        Super:              "super",
        Trait:              "trait",
        True:               "true",
        Type:               "type",
        Unsafe:             "unsafe",
        Use:                "use",
        Where:              "where",
        While:              "while",

        // Keywords that are used in unstable Rust or reserved for future use.
        Abstract:           "abstract",
        Become:             "become",
        Box:                "box",
        Do:                 "do",
        Final:              "final",
        Macro:              "macro",
        Override:           "override",
        Priv:               "priv",
        Typeof:             "typeof",
        Unsized:            "unsized",
        Virtual:            "virtual",
        Yield:              "yield",

        // Edition-specific keywords that are used in stable Rust.
        Async:              "async", // >= 2018 Edition only
        Await:              "await", // >= 2018 Edition only
        Dyn:                "dyn", // >= 2018 Edition only

        // Edition-specific keywords that are used in unstable Rust or reserved for future use.
        Try:                "try", // >= 2018 Edition only

        // Special lifetime names
        UnderscoreLifetime: "'_",
        StaticLifetime:     "'static",

        // Weak keywords, have special meaning only in specific contexts.
        Auto:               "auto",
        Catch:              "catch",
        Default:            "default",
        MacroRules:         "macro_rules",
        Raw:                "raw",
        Union:              "union",
        Yeet:               "yeet",
    }

    // Pre-interned symbols that can be referred to with `rustc_span::sym::*`.
    //
    // The symbol is the stringified identifier unless otherwise specified, in
    // which case the name should mention the non-identifier punctuation.
    // E.g. `sym::proc_dash_macro` represents "proc-macro", and it shouldn't be
    // called `sym::proc_macro` because then it's easy to mistakenly think it
    // represents "proc_macro".
    //
    // As well as the symbols listed, there are symbols for the strings
    // "0", "1", ..., "9", which are accessible via `sym::integer`.
    //
    // The proc macro will abort if symbols are not in alphabetical order (as
    // defined by `impl Ord for str`) or if any symbols are duplicated. Vim
    // users can sort the list by selecting it and executing the command
    // `:'<,'>!LC_ALL=C sort`.
    //
    // There is currently no checking that all symbols are used; that would be
    // nice to have.
    Symbols {
        AcqRel,
        Acquire,
        AddSubdiagnostic,
        Alignment,
        Any,
        Arc,
        Argument,
        ArgumentV1,
        ArgumentV1Methods,
        Arguments,
        AsMut,
        AsRef,
        AssertParamIsClone,
        AssertParamIsCopy,
        AssertParamIsEq,
        AtomicBool,
        AtomicI128,
        AtomicI16,
        AtomicI32,
        AtomicI64,
        AtomicI8,
        AtomicIsize,
        AtomicPtr,
        AtomicU128,
        AtomicU16,
        AtomicU32,
        AtomicU64,
        AtomicU8,
        AtomicUsize,
        BTreeEntry,
        BTreeMap,
        BTreeSet,
        BinaryHeap,
        Borrow,
        Break,
        C,
        CStr,
        CString,
        Capture,
        Center,
        Clone,
        Continue,
        Copy,
        Count,
        Cow,
        Debug,
        DebugStruct,
        DebugTuple,
        Decodable,
        Decoder,
        DecorateLint,
        Default,
        Deref,
        DiagnosticMessage,
        DirBuilder,
        Display,
        DoubleEndedIterator,
        Duration,
        Encodable,
        Encoder,
        Eq,
        Equal,
        Err,
        Error,
        File,
        FileType,
        Fn,
        FnMut,
        FnOnce,
        FormatSpec,
        Formatter,
        From,
        FromIterator,
        FromResidual,
        Future,
        FxHashMap,
        FxHashSet,
        GlobalAlloc,
        Hash,
        HashMap,
        HashMapEntry,
        HashSet,
        Hasher,
        Implied,
        Input,
        Into,
        IntoFuture,
        IntoIterator,
        IoRead,
        IoWrite,
        IrTyKind,
        Is,
        ItemContext,
        Iterator,
        Layout,
        Left,
        LinkedList,
        LintPass,
        Mutex,
        N,
        NonZeroI128,
        NonZeroI16,
        NonZeroI32,
        NonZeroI64,
        NonZeroI8,
        NonZeroU128,
        NonZeroU16,
        NonZeroU32,
        NonZeroU64,
        NonZeroU8,
        None,
        Ok,
        Option,
        Ord,
        Ordering,
        OsStr,
        OsString,
        Output,
        Param,
        PartialEq,
        PartialOrd,
        Path,
        PathBuf,
        Pending,
        Pin,
        Pointer,
        Poll,
        ProcMacro,
        ProcMacroHack,
        ProceduralMasqueradeDummyType,
        Range,
        RangeFrom,
        RangeFull,
        RangeInclusive,
        RangeTo,
        RangeToInclusive,
        Rc,
        Ready,
        Receiver,
        Relaxed,
        Release,
        Result,
        Return,
        Right,
        Rust,
        RustcDecodable,
        RustcEncodable,
        Send,
        SeqCst,
        SessionDiagnostic,
        SliceIndex,
        Some,
        String,
        StructuralEq,
        StructuralPartialEq,
        SubdiagnosticMessage,
        Sync,
        Target,
        ToOwned,
        ToString,
        Try,
        TryCaptureGeneric,
        TryCapturePrintable,
        TryFrom,
        TryInto,
        Ty,
        TyCtxt,
        TyKind,
        Unknown,
        UnsafeArg,
        Vec,
        VecDeque,
        Wrapper,
        Yield,
        _DECLS,
        _Self,
        __D,
        __H,
        __S,
        __awaitee,
        __try_var,
        _d,
        _e,
        _task_context,
        a32,
        aarch64_target_feature,
        aarch64_ver_target_feature,
        abi,
        abi_amdgpu_kernel,
        abi_avr_interrupt,
        abi_c_cmse_nonsecure_call,
        abi_efiapi,
        abi_msp430_interrupt,
        abi_ptx,
        abi_sysv64,
        abi_thiscall,
        abi_unadjusted,
        abi_vectorcall,
        abi_x86_interrupt,
        abort,
        aborts,
        add,
        add_assign,
        add_with_overflow,
        address,
        adt_const_params,
        advanced_slice_patterns,
        adx_target_feature,
        alias,
        align,
        align_offset,
        alignstack,
        all,
        alloc,
        alloc_conservative,
        alloc_error_handler,
        alloc_layout,
        alloc_precise,
        alloc_untraceable,
        alloc_zeroed,
        allocator,
        allocator_api,
        allocator_internals,
        allow,
        allow_fail,
        allow_internal_unsafe,
        allow_internal_unstable,
        allowed,
        alu32,
        always,
        and,
        and_then,
        anonymous_lifetime_in_impl_trait,
        any,
        append_const_msg,
        arbitrary_enum_discriminant,
        arbitrary_self_types,
        args,
        arith_offset,
        arm,
        arm_target_feature,
        array,
        arrays,
        as_ptr,
        as_ref,
        as_str,
        asm,
        asm_const,
        asm_experimental_arch,
        asm_sym,
        asm_unwind,
        assert,
        assert_eq_macro,
        assert_inhabited,
        assert_macro,
        assert_ne_macro,
        assert_receiver_is_total_eq,
        assert_uninit_valid,
        assert_zero_valid,
        asserting,
        associated_const_equality,
        associated_consts,
        associated_type_bounds,
        associated_type_defaults,
        associated_types,
        assume,
        assume_init,
        async_await,
        async_closure,
        atomic,
        atomic_mod,
        atomics,
        att_syntax,
        attr,
        attr_literals,
        attributes,
        augmented_assignments,
        auto_traits,
        automatically_derived,
        avx,
        avx512_target_feature,
        avx512bw,
        avx512f,
        await_macro,
        bang,
        begin_panic,
        bench,
        bin,
        bind_by_move_pattern_guards,
        bindings_after_at,
        bitand,
        bitand_assign,
        bitor,
        bitor_assign,
        bitreverse,
        bitxor,
        bitxor_assign,
        black_box,
        block,
        bool,
        borrowck_graphviz_format,
        borrowck_graphviz_postflow,
        borrowck_graphviz_preflow,
        box_free,
        box_patterns,
        box_syntax,
        bpf_target_feature,
        braced_empty_structs,
        branch,
        breakpoint,
        bridge,
        bswap,
        c_str,
        c_unwind,
        c_variadic,
        call,
        call_mut,
        call_once,
        caller_location,
        can_trace_precisely,
        capture_disjoint_fields,
        cdylib,
        ceilf32,
        ceilf64,
        cfg,
        cfg_accessible,
        cfg_attr,
        cfg_attr_multi,
        cfg_doctest,
        cfg_eval,
        cfg_hide,
        cfg_macro,
        cfg_panic,
        cfg_sanitize,
        cfg_target_abi,
        cfg_target_compact,
        cfg_target_feature,
        cfg_target_has_atomic,
        cfg_target_has_atomic_equal_alignment,
        cfg_target_has_atomic_load_store,
        cfg_target_thread_local,
        cfg_target_vendor,
        cfg_version,
        cfi,
        char,
        client,
        clippy,
        clobber_abi,
        clone,
        clone_closures,
        clone_from,
        closure,
        closure_lifetime_binder,
        closure_to_fn_coercion,
        closure_track_caller,
        cmp,
        cmp_max,
        cmp_min,
        cmpxchg16b_target_feature,
        cmse_nonsecure_entry,
        coerce_unsized,
        cold,
        collectable,
        column,
        column_macro,
        compare_and_swap,
        compare_exchange,
        compare_exchange_weak,
        compile_error,
        compile_error_macro,
        compiler,
        compiler_builtins,
        compiler_fence,
        concat,
        concat_bytes,
        concat_idents,
<<<<<<< HEAD
        conservative,
=======
        concat_macro,
>>>>>>> dcb444af
        conservative_impl_trait,
        console,
        const_allocate,
        const_async_blocks,
        const_compare_raw_pointers,
        const_constructor,
        const_deallocate,
        const_eval_limit,
        const_eval_select,
        const_eval_select_ct,
        const_evaluatable_checked,
        const_extern_fn,
        const_fn,
        const_fn_floating_point_arithmetic,
        const_fn_fn_ptr_basics,
        const_fn_trait_bound,
        const_fn_transmute,
        const_fn_union,
        const_fn_unsize,
        const_for,
        const_format_args,
        const_generic_defaults,
        const_generics,
        const_generics_defaults,
        const_if_match,
        const_impl_trait,
        const_in_array_repeat_expressions,
        const_indexing,
        const_let,
        const_loop,
        const_mut_refs,
        const_panic,
        const_panic_fmt,
        const_precise_live_drops,
        const_raw_ptr_deref,
        const_raw_ptr_to_usize_cast,
        const_refs_to_cell,
        const_trait,
        const_trait_bound_opt_out,
        const_trait_impl,
        const_transmute,
        const_try,
        constant,
        constructor,
        contents,
        context,
        convert,
        copy,
        copy_closures,
        copy_nonoverlapping,
        copysignf32,
        copysignf64,
        core,
        core_intrinsics,
        core_panic,
        core_panic_2015_macro,
        core_panic_macro,
        cosf32,
        cosf64,
        count,
        cr,
        crate_id,
        crate_in_paths,
        crate_local,
        crate_name,
        crate_type,
        crate_visibility_modifier,
        crt_dash_static: "crt-static",
        cstring_type,
        ctlz,
        ctlz_nonzero,
        ctpop,
        cttz,
        cttz_nonzero,
        custom_attribute,
        custom_derive,
        custom_inner_attributes,
        custom_test_frameworks,
        d,
        d32,
        dbg_macro,
        dead_code,
        dealloc,
        debug,
        debug_assert_eq_macro,
        debug_assert_macro,
        debug_assert_ne_macro,
        debug_assertions,
        debug_struct,
        debug_struct_fields_finish,
        debug_trait_builder,
        debug_tuple,
        debug_tuple_fields_finish,
        debugger_visualizer,
        decl_macro,
        declare_lint_pass,
        decode,
        default_alloc_error_handler,
        default_lib_allocator,
        default_method_body_is_const,
        default_type_parameter_fallback,
        default_type_params,
        delay_span_bug_from_inside_query,
        deny,
        deprecated,
        deprecated_safe,
        deprecated_suggestion,
        deref,
        deref_method,
        deref_mut,
        deref_target,
        derive,
        derive_default_enum,
        destruct,
        destructuring_assignment,
        diagnostic,
        direct,
        discriminant_kind,
        discriminant_type,
        discriminant_value,
        dispatch_from_dyn,
        display_trait,
        div,
        div_assign,
        doc,
        doc_alias,
        doc_auto_cfg,
        doc_cfg,
        doc_cfg_hide,
        doc_keyword,
        doc_masked,
        doc_notable_trait,
        doc_primitive,
        doc_spotlight,
        doctest,
        document_private_items,
        dotdot: "..",
        dotdot_in_tuple_patterns,
        dotdoteq_in_patterns,
        dreg,
        dreg_low16,
        dreg_low8,
        drop,
        drop_in_place,
        drop_types_in_const,
        dropck_eyepatch,
        dropck_parametricity,
        dylib,
        dyn_metadata,
        dyn_trait,
        e,
        edition_macro_pats,
        edition_panic,
        eh_catch_typeinfo,
        eh_personality,
        emit_enum,
        emit_enum_variant,
        emit_enum_variant_arg,
        emit_struct,
        emit_struct_field,
        enable,
        enclosing_scope,
        encode,
        end,
        env,
        env_macro,
        eprint_macro,
        eprintln_macro,
        eq,
        ermsb_target_feature,
        exact_div,
        except,
        exchange_malloc,
        exchange_malloc_conservative,
        exchange_malloc_precise,
        exchange_malloc_untraceable,
        exclusive_range_pattern,
        exhaustive_integer_patterns,
        exhaustive_patterns,
        existential_type,
        exp2f32,
        exp2f64,
        expect,
        expected,
        expf32,
        expf64,
        explicit_generic_args_with_impl_trait,
        export_name,
        expr,
        extended_key_value_attributes,
        extern_absolute_paths,
        extern_crate_item_prelude,
        extern_crate_self,
        extern_in_paths,
        extern_prelude,
        extern_types,
        external_doc,
        f,
        f16c_target_feature,
        f32,
        f64,
        fabsf32,
        fabsf64,
        fadd_fast,
        fake_variadic,
        fdiv_fast,
        feature,
        fence,
        ferris: "🦀",
        fetch_update,
        ffi,
        ffi_const,
        ffi_pure,
        ffi_returns_twice,
        field,
        field_init_shorthand,
        file,
        file_macro,
        fill,
        finish,
        flags,
        float,
        float_to_int_unchecked,
        floorf32,
        floorf64,
        flz_comps,
        fmaf32,
        fmaf64,
        fmt,
        fmt_as_str,
        fmt_internals,
        fmul_fast,
        fn_align,
        fn_must_use,
        fn_mut,
        fn_once,
        fn_once_output,
        forbid,
        forget,
        format,
        format_args,
        format_args_capture,
        format_args_macro,
        format_args_nl,
        format_macro,
        fp,
        freeze,
        freg,
        frem_fast,
        from,
        from_desugaring,
        from_generator,
        from_iter,
        from_method,
        from_output,
        from_residual,
        from_size_align_unchecked,
        from_usize,
        from_yeet,
        fsub_fast,
        fundamental,
        future,
        future_trait,
<<<<<<< HEAD
        gc,
        gc_layout,
=======
        gdb_script_file,
>>>>>>> dcb444af
        ge,
        gen_future,
        gen_kill,
        generator,
        generator_return,
        generator_state,
        generators,
        generic_arg_infer,
        generic_assert,
        generic_associated_types,
        generic_associated_types_extended,
        generic_const_exprs,
        generic_param_attrs,
        get_context,
        global_allocator,
        global_asm,
        globs,
        gt,
        half_open_range_patterns,
        hash,
        hexagon_target_feature,
        hidden,
        homogeneous_aggregate,
        html_favicon_url,
        html_logo_url,
        html_no_source,
        html_playground_url,
        html_root_url,
        hwaddress,
        i,
        i128,
        i128_type,
        i16,
        i32,
        i64,
        i8,
        ident,
        if_let,
        if_let_guard,
        if_while_or_patterns,
        ignore,
        impl_header_lifetime_elision,
        impl_lint_pass,
        impl_macros,
        impl_trait_in_bindings,
        implied_by,
        import,
        import_shadowing,
        imported_main,
        in_band_lifetimes,
        include,
        include_bytes,
        include_bytes_macro,
        include_macro,
        include_str,
        include_str_macro,
        inclusive_range_syntax,
        index,
        index_mut,
        infer_outlives_requirements,
        infer_static_outlives_requirements,
        inherent_associated_types,
        inlateout,
        inline,
        inline_const,
        inline_const_pat,
        inout,
        instruction_set,
        integer_: "integer",
        integral,
        intel,
        into_future,
        into_iter,
        intra_doc_pointers,
        intrinsics,
        irrefutable_let_patterns,
        isa_attribute,
        isize,
        issue,
        issue_5723_bootstrap,
        issue_tracker_base_url,
        item,
        item_like_imports,
        iter,
        iter_repeat,
        keyword,
        kind,
        kreg,
        kreg0,
        label,
        label_break_value,
        lang,
        lang_items,
        large_assignments,
        lateout,
        lazy_normalization_consts,
        le,
        len,
        let_chains,
        let_else,
        lhs,
        lib,
        libc,
        lifetime,
        likely,
        line,
        line_macro,
        link,
        link_args,
        link_cfg,
        link_llvm_intrinsics,
        link_name,
        link_ordinal,
        link_section,
        linkage,
        linker,
        lint_reasons,
        literal,
        load,
        loaded_from_disk,
        local,
        local_inner_macros,
        log10f32,
        log10f64,
        log2f32,
        log2f64,
        log_syntax,
        logf32,
        logf64,
        loop_break_value,
        lt,
        macro_at_most_once_rep,
        macro_attributes_in_derive_output,
        macro_escape,
        macro_export,
        macro_lifetime_matcher,
        macro_literal_matcher,
        macro_metavar_expr,
        macro_reexport,
        macro_use,
        macro_vis_matcher,
        macros_in_extern,
        main,
        make_collectable,
        make_collectable_lang,
        manageable_contents,
        managed_boxes,
        manually_drop,
        map,
        marker,
        marker_trait_attr,
        masked,
        match_beginning_vert,
        match_default_bindings,
        matches_macro,
        maxnumf32,
        maxnumf64,
        may_dangle,
        may_unwind,
        maybe_uninit,
        maybe_uninit_uninit,
        maybe_uninit_zeroed,
        mem_discriminant,
        mem_drop,
        mem_forget,
        mem_replace,
        mem_size_of,
        mem_size_of_val,
        mem_uninitialized,
        mem_variant_count,
        mem_zeroed,
        member_constraints,
        memory,
        memtag,
        message,
        meta,
        metadata_type,
        min_align_of,
        min_align_of_val,
        min_const_fn,
        min_const_generics,
        min_const_unsafe_fn,
        min_specialization,
        min_type_alias_impl_trait,
        minnumf32,
        minnumf64,
        mips_target_feature,
        miri,
        misc,
        mmx_reg,
        modifiers,
        module,
        module_path,
        module_path_macro,
        more_qualified_paths,
        more_struct_aliases,
        movbe_target_feature,
        move_ref_pattern,
        move_size_limit,
        mul,
        mul_assign,
        mul_with_overflow,
        must_not_suspend,
        must_use,
        naked,
        naked_functions,
        name,
        names,
        native_link_modifiers,
        native_link_modifiers_as_needed,
        native_link_modifiers_bundle,
        native_link_modifiers_verbatim,
        native_link_modifiers_whole_archive,
        natvis_file,
        ne,
        nearbyintf32,
        nearbyintf64,
        needs_allocator,
        needs_drop,
        needs_finalizer,
        needs_panic_runtime,
        needs_tracing,
        neg,
        negate_unsigned,
        negative_impls,
        neon,
        never,
        never_type,
        never_type_fallback,
        new,
        new_unchecked,
        next,
        nll,
        no,
        no_builtins,
        no_core,
        no_coverage,
        no_crate_inject,
        no_debug,
        no_default_passes,
        no_finalize,
        no_implicit_prelude,
        no_inline,
        no_link,
        no_main,
        no_mangle,
        no_sanitize,
        no_stack_check,
        no_start,
        no_std,
        no_trace,
        nomem,
        non_ascii_idents,
        non_exhaustive,
        non_exhaustive_omitted_patterns_lint,
        non_modrs_mods,
        none_error,
        nontemporal_store,
        noop_method_borrow,
        noop_method_clone,
        noop_method_deref,
        noreturn,
        nostack,
        not,
        notable_trait,
        note,
        notrace,
        object_safe_for_dispatch,
        of,
        offset,
        omit_gdb_pretty_printer_section,
        on,
        on_unimplemented,
        oom,
        opaque,
        ops,
        opt_out_copy,
        optimize,
        optimize_attribute,
        optin_builtin_traits,
        option,
        option_env,
        option_env_macro,
        options,
        or,
        or_patterns,
        other,
        out,
        overlapping_marker_traits,
        owned_box,
        packed,
        panic,
        panic_2015,
        panic_2021,
        panic_abort,
        panic_bounds_check,
        panic_display,
        panic_fmt,
        panic_handler,
        panic_impl,
        panic_implementation,
        panic_info,
        panic_location,
        panic_no_unwind,
        panic_runtime,
        panic_str,
        panic_unwind,
        panicking,
        param_attrs,
        partial_cmp,
        partial_ord,
        passes,
        pat,
        pat_param,
        path,
        pattern_parentheses,
        phantom_data,
        pin,
        platform_intrinsics,
        plugin,
        plugin_registrar,
        plugins,
        pointee_trait,
        pointer,
        pointer_trait_fmt,
        poll,
        position,
        post_dash_lto: "post-lto",
        powerpc_target_feature,
        powf32,
        powf64,
        powif32,
        powif64,
        pre_dash_lto: "pre-lto",
        precise_pointer_size_matching,
        precision,
        pref_align_of,
        prefetch_read_data,
        prefetch_read_instruction,
        prefetch_write_data,
        prefetch_write_instruction,
        preg,
        prelude,
        prelude_import,
        preserves_flags,
        primitive,
        print_macro,
        println_macro,
        proc_dash_macro: "proc-macro",
        proc_macro,
        proc_macro_attribute,
        proc_macro_def_site,
        proc_macro_derive,
        proc_macro_expr,
        proc_macro_gen,
        proc_macro_hygiene,
        proc_macro_internals,
        proc_macro_mod,
        proc_macro_non_items,
        proc_macro_path_invoc,
        profiler_builtins,
        profiler_runtime,
        ptr,
        ptr_guaranteed_eq,
        ptr_guaranteed_ne,
        ptr_null,
        ptr_null_mut,
        ptr_offset_from,
        ptr_offset_from_unsigned,
        pub_macro_rules,
        pub_restricted,
        pure,
        pushpop_unsafe,
        qreg,
        qreg_low4,
        qreg_low8,
        quad_precision_float,
        question_mark,
        quote,
        range_inclusive_new,
        raw_dylib,
        raw_eq,
        raw_identifiers,
        raw_ref_op,
        re_rebalance_coherence,
        read_enum,
        read_enum_variant,
        read_enum_variant_arg,
        read_struct,
        read_struct_field,
        readonly,
        realloc,
        reason,
        receiver,
        recursion_limit,
        reexport_test_harness_main,
        ref_unwind_safe_trait,
        reference,
        reflect,
        reg,
        reg16,
        reg32,
        reg64,
        reg_abcd,
        reg_byte,
        reg_iw,
        reg_nonzero,
        reg_pair,
        reg_ptr,
        reg_upper,
        register_attr,
        register_tool,
        relaxed_adts,
        relaxed_struct_unsize,
        rem,
        rem_assign,
        repr,
        repr128,
        repr_align,
        repr_align_enum,
        repr_packed,
        repr_simd,
        repr_transparent,
        residual,
        result,
        rhs,
        rintf32,
        rintf64,
        riscv_target_feature,
        rlib,
        rotate_left,
        rotate_right,
        roundf32,
        roundf64,
        rt,
        rtm_target_feature,
        rust,
        rust_2015,
        rust_2015_preview,
        rust_2018,
        rust_2018_preview,
        rust_2021,
        rust_2021_preview,
        rust_2024,
        rust_2024_preview,
        rust_begin_unwind,
        rust_cold_cc,
        rust_eh_catch_typeinfo,
        rust_eh_personality,
        rust_eh_register_frames,
        rust_eh_unregister_frames,
        rust_oom,
        rustc,
        rustc_allocator,
        rustc_allocator_nounwind,
        rustc_allocator_zeroed,
        rustc_allow_const_fn_unstable,
        rustc_allow_incoherent_impl,
        rustc_allowed_through_unstable_modules,
        rustc_attrs,
        rustc_box,
        rustc_builtin_macro,
        rustc_capture_analysis,
        rustc_clean,
        rustc_coherence_is_core,
        rustc_const_stable,
        rustc_const_unstable,
        rustc_conversion_suggestion,
        rustc_deallocator,
        rustc_def_path,
        rustc_diagnostic_item,
        rustc_diagnostic_macros,
        rustc_dirty,
        rustc_do_not_const_check,
        rustc_dummy,
        rustc_dump_env_program_clauses,
        rustc_dump_program_clauses,
        rustc_dump_user_substs,
        rustc_dump_vtable,
        rustc_error,
        rustc_evaluate_where_clauses,
        rustc_expected_cgu_reuse,
        rustc_has_incoherent_inherent_impls,
        rustc_if_this_changed,
        rustc_inherit_overflow_checks,
        rustc_insignificant_dtor,
        rustc_layout,
        rustc_layout_scalar_valid_range_end,
        rustc_layout_scalar_valid_range_start,
        rustc_legacy_const_generics,
        rustc_lint_diagnostics,
        rustc_lint_opt_deny_field_access,
        rustc_lint_opt_ty,
        rustc_lint_query_instability,
        rustc_macro_transparency,
        rustc_main,
        rustc_mir,
        rustc_must_implement_one_of,
        rustc_nonnull_optimization_guaranteed,
        rustc_object_lifetime_default,
        rustc_on_unimplemented,
        rustc_outlives,
        rustc_paren_sugar,
        rustc_partition_codegened,
        rustc_partition_reused,
        rustc_pass_by_value,
        rustc_peek,
        rustc_peek_definite_init,
        rustc_peek_liveness,
        rustc_peek_maybe_init,
        rustc_peek_maybe_uninit,
        rustc_polymorphize_error,
        rustc_private,
        rustc_proc_macro_decls,
        rustc_promotable,
        rustc_reallocator,
        rustc_regions,
        rustc_reservation_impl,
        rustc_serialize,
        rustc_skip_array_during_method_dispatch,
        rustc_specialization_trait,
        rustc_stable,
        rustc_std_internal_symbol,
        rustc_strict_coherence,
        rustc_symbol_name,
        rustc_test_marker,
        rustc_then_this_would_need,
        rustc_trivial_field_reads,
        rustc_unsafe_specialization_marker,
        rustc_variance,
        rustdoc,
        rustdoc_internals,
        rustfmt,
        rvalue_static_promotion,
        s,
        sanitize,
        sanitizer_runtime,
        saturating_add,
        saturating_sub,
        self_in_typedefs,
        self_struct_ctor,
        semitransparent,
<<<<<<< HEAD
        set_collectable,
=======
        shadow_call_stack,
>>>>>>> dcb444af
        shl,
        shl_assign,
        should_panic,
        shr,
        shr_assign,
        simd,
        simd_add,
        simd_and,
        simd_arith_offset,
        simd_as,
        simd_bitmask,
        simd_cast,
        simd_ceil,
        simd_div,
        simd_eq,
        simd_extract,
        simd_fabs,
        simd_fcos,
        simd_fexp,
        simd_fexp2,
        simd_ffi,
        simd_flog,
        simd_flog10,
        simd_flog2,
        simd_floor,
        simd_fma,
        simd_fmax,
        simd_fmin,
        simd_fpow,
        simd_fpowi,
        simd_fsin,
        simd_fsqrt,
        simd_gather,
        simd_ge,
        simd_gt,
        simd_insert,
        simd_le,
        simd_lt,
        simd_mul,
        simd_ne,
        simd_neg,
        simd_or,
        simd_reduce_add_ordered,
        simd_reduce_add_unordered,
        simd_reduce_all,
        simd_reduce_and,
        simd_reduce_any,
        simd_reduce_max,
        simd_reduce_max_nanless,
        simd_reduce_min,
        simd_reduce_min_nanless,
        simd_reduce_mul_ordered,
        simd_reduce_mul_unordered,
        simd_reduce_or,
        simd_reduce_xor,
        simd_rem,
        simd_round,
        simd_saturating_add,
        simd_saturating_sub,
        simd_scatter,
        simd_select,
        simd_select_bitmask,
        simd_shl,
        simd_shr,
        simd_shuffle,
        simd_sub,
        simd_trunc,
        simd_xor,
        since,
        sinf32,
        sinf64,
        size,
        size_of,
        size_of_val,
        sized,
        skip,
        slice,
        slice_len_fn,
        slice_patterns,
        slicing_syntax,
        soft,
        specialization,
        speed,
        spotlight,
        sqrtf32,
        sqrtf64,
        sreg,
        sreg_low16,
        sse,
        sse4a_target_feature,
        stable,
        staged_api,
        start,
        state,
        static_in_const,
        static_nobundle,
        static_recursion,
        staticlib,
        std,
        std_inject,
        std_panic,
        std_panic_2015_macro,
        std_panic_macro,
        stmt,
        stmt_expr_attributes,
        stop_after_dataflow,
        store,
        str,
        str_split_whitespace,
        str_trim,
        str_trim_end,
        str_trim_start,
        strict_provenance,
        stringify,
        stringify_macro,
        struct_field_attributes,
        struct_inherit,
        struct_variant,
        structural_match,
        structural_peq,
        structural_teq,
        sty,
        sub,
        sub_assign,
        sub_with_overflow,
        suggestion,
        sym,
        sync,
        t32,
        target,
        target_abi,
        target_arch,
        target_endian,
        target_env,
        target_family,
        target_feature,
        target_feature_11,
        target_has_atomic,
        target_has_atomic_equal_alignment,
        target_has_atomic_load_store,
        target_os,
        target_pointer_width,
        target_target_vendor,
        target_thread_local,
        target_vendor,
        task,
        tbm_target_feature,
        termination,
        termination_trait,
        termination_trait_test,
        test,
        test_2018_feature,
        test_accepted_feature,
        test_case,
        test_removed_feature,
        test_runner,
        test_unstable_lint,
        then_with,
        thread,
        thread_local,
        thread_local_macro,
        thumb2,
        thumb_mode: "thumb-mode",
        tmm_reg,
        to_string,
        to_vec,
        todo_macro,
        tool_attributes,
        tool_lints,
        trace,
        trace_macros,
        track_caller,
        trait_alias,
        trait_upcasting,
        transmute,
        transparent,
        transparent_enums,
        transparent_unions,
        trivial_bounds,
        truncf32,
        truncf64,
        try_blocks,
        try_capture,
        try_from,
        try_into,
        try_trait_v2,
        tt,
        tuple,
        tuple_from_req,
        tuple_indexing,
        two_phase,
        ty,
        type_alias_enum_variants,
        type_alias_impl_trait,
        type_ascription,
        type_changing_struct_update,
        type_id,
        type_length_limit,
        type_macros,
        type_name,
        u128,
        u16,
        u32,
        u64,
        u8,
        unaligned_volatile_load,
        unaligned_volatile_store,
        unboxed_closures,
        unchecked_add,
        unchecked_div,
        unchecked_mul,
        unchecked_rem,
        unchecked_shl,
        unchecked_shr,
        unchecked_sub,
        underscore_const_names,
        underscore_imports,
        underscore_lifetimes,
        uniform_paths,
        unimplemented_macro,
        unit,
        universal_impl_trait,
        unix,
        unlikely,
        unmarked_api,
        unpin,
        unreachable,
        unreachable_2015,
        unreachable_2015_macro,
        unreachable_2021,
        unreachable_2021_macro,
        unreachable_code,
        unreachable_display,
        unreachable_macro,
        unrestricted_attribute_tokens,
        unsafe_block_in_unsafe_fn,
        unsafe_cell,
        unsafe_no_drop_flag,
        unsafe_pin_internals,
        unsize,
        unsized_fn_params,
        unsized_locals,
        unsized_tuple_coercion,
        unstable,
        unstable_location_reason_default: "this crate is being loaded from the sysroot, an \
                          unstable location; did you mean to load this crate \
                          from crates.io via `Cargo.toml` instead?",
        untagged_unions,
        unused_imports,
        unused_qualifications,
        unwind,
        unwind_attributes,
        unwind_safe_trait,
        unwrap,
        unwrap_or,
        use_extern_macros,
        use_nested_groups,
        used,
        used_with_arg,
        using,
        usize,
        v1,
        va_arg,
        va_copy,
        va_end,
        va_list,
        va_start,
        val,
        values,
        var,
        variant_count,
        vec,
<<<<<<< HEAD
        vec_push_gc,
        vec_type,
        vec_with_capacity_gc,
        vecdeque_type,
=======
        vec_macro,
>>>>>>> dcb444af
        version,
        vfp2,
        vis,
        visible_private_types,
        volatile,
        volatile_copy_memory,
        volatile_copy_nonoverlapping_memory,
        volatile_load,
        volatile_set_memory,
        volatile_store,
        vreg,
        vreg_low16,
        vtable_align,
        vtable_size,
        warn,
        wasm_abi,
        wasm_import_module,
        wasm_target_feature,
        while_let,
        width,
        windows,
        windows_subsystem,
        with_negative_coherence,
        wrapping_add,
        wrapping_mul,
        wrapping_sub,
        wreg,
        write_bytes,
        write_macro,
        write_str,
        writeln_macro,
        x87_reg,
        xer,
        xmm_reg,
        yeet_desugar_details,
        yeet_expr,
        ymm_reg,
        zmm_reg,
    }
}

#[derive(Copy, Clone, Eq, HashStable_Generic, Encodable, Decodable)]
pub struct Ident {
    pub name: Symbol,
    pub span: Span,
}

impl Ident {
    #[inline]
    /// Constructs a new identifier from a symbol and a span.
    pub const fn new(name: Symbol, span: Span) -> Ident {
        Ident { name, span }
    }

    /// Constructs a new identifier with a dummy span.
    #[inline]
    pub const fn with_dummy_span(name: Symbol) -> Ident {
        Ident::new(name, DUMMY_SP)
    }

    #[inline]
    pub fn empty() -> Ident {
        Ident::with_dummy_span(kw::Empty)
    }

    /// Maps a string to an identifier with a dummy span.
    pub fn from_str(string: &str) -> Ident {
        Ident::with_dummy_span(Symbol::intern(string))
    }

    /// Maps a string and a span to an identifier.
    pub fn from_str_and_span(string: &str, span: Span) -> Ident {
        Ident::new(Symbol::intern(string), span)
    }

    /// Replaces `lo` and `hi` with those from `span`, but keep hygiene context.
    pub fn with_span_pos(self, span: Span) -> Ident {
        Ident::new(self.name, span.with_ctxt(self.span.ctxt()))
    }

    pub fn without_first_quote(self) -> Ident {
        Ident::new(Symbol::intern(self.as_str().trim_start_matches('\'')), self.span)
    }

    /// "Normalize" ident for use in comparisons using "item hygiene".
    /// Identifiers with same string value become same if they came from the same macro 2.0 macro
    /// (e.g., `macro` item, but not `macro_rules` item) and stay different if they came from
    /// different macro 2.0 macros.
    /// Technically, this operation strips all non-opaque marks from ident's syntactic context.
    pub fn normalize_to_macros_2_0(self) -> Ident {
        Ident::new(self.name, self.span.normalize_to_macros_2_0())
    }

    /// "Normalize" ident for use in comparisons using "local variable hygiene".
    /// Identifiers with same string value become same if they came from the same non-transparent
    /// macro (e.g., `macro` or `macro_rules!` items) and stay different if they came from different
    /// non-transparent macros.
    /// Technically, this operation strips all transparent marks from ident's syntactic context.
    pub fn normalize_to_macro_rules(self) -> Ident {
        Ident::new(self.name, self.span.normalize_to_macro_rules())
    }

    /// Access the underlying string. This is a slowish operation because it
    /// requires locking the symbol interner.
    ///
    /// Note that the lifetime of the return value is a lie. See
    /// `Symbol::as_str()` for details.
    pub fn as_str(&self) -> &str {
        self.name.as_str()
    }
}

impl PartialEq for Ident {
    fn eq(&self, rhs: &Self) -> bool {
        self.name == rhs.name && self.span.eq_ctxt(rhs.span)
    }
}

impl Hash for Ident {
    fn hash<H: Hasher>(&self, state: &mut H) {
        self.name.hash(state);
        self.span.ctxt().hash(state);
    }
}

impl fmt::Debug for Ident {
    fn fmt(&self, f: &mut fmt::Formatter<'_>) -> fmt::Result {
        fmt::Display::fmt(self, f)?;
        fmt::Debug::fmt(&self.span.ctxt(), f)
    }
}

/// This implementation is supposed to be used in error messages, so it's expected to be identical
/// to printing the original identifier token written in source code (`token_to_string`),
/// except that AST identifiers don't keep the rawness flag, so we have to guess it.
impl fmt::Display for Ident {
    fn fmt(&self, f: &mut fmt::Formatter<'_>) -> fmt::Result {
        fmt::Display::fmt(&IdentPrinter::new(self.name, self.is_raw_guess(), None), f)
    }
}

/// This is the most general way to print identifiers.
/// AST pretty-printer is used as a fallback for turning AST structures into token streams for
/// proc macros. Additionally, proc macros may stringify their input and expect it survive the
/// stringification (especially true for proc macro derives written between Rust 1.15 and 1.30).
/// So we need to somehow pretty-print `$crate` in a way preserving at least some of its
/// hygiene data, most importantly name of the crate it refers to.
/// As a result we print `$crate` as `crate` if it refers to the local crate
/// and as `::other_crate_name` if it refers to some other crate.
/// Note, that this is only done if the ident token is printed from inside of AST pretty-printing,
/// but not otherwise. Pretty-printing is the only way for proc macros to discover token contents,
/// so we should not perform this lossy conversion if the top level call to the pretty-printer was
/// done for a token stream or a single token.
pub struct IdentPrinter {
    symbol: Symbol,
    is_raw: bool,
    /// Span used for retrieving the crate name to which `$crate` refers to,
    /// if this field is `None` then the `$crate` conversion doesn't happen.
    convert_dollar_crate: Option<Span>,
}

impl IdentPrinter {
    /// The most general `IdentPrinter` constructor. Do not use this.
    pub fn new(symbol: Symbol, is_raw: bool, convert_dollar_crate: Option<Span>) -> IdentPrinter {
        IdentPrinter { symbol, is_raw, convert_dollar_crate }
    }

    /// This implementation is supposed to be used when printing identifiers
    /// as a part of pretty-printing for larger AST pieces.
    /// Do not use this either.
    pub fn for_ast_ident(ident: Ident, is_raw: bool) -> IdentPrinter {
        IdentPrinter::new(ident.name, is_raw, Some(ident.span))
    }
}

impl fmt::Display for IdentPrinter {
    fn fmt(&self, f: &mut fmt::Formatter<'_>) -> fmt::Result {
        if self.is_raw {
            f.write_str("r#")?;
        } else if self.symbol == kw::DollarCrate {
            if let Some(span) = self.convert_dollar_crate {
                let converted = span.ctxt().dollar_crate_name();
                if !converted.is_path_segment_keyword() {
                    f.write_str("::")?;
                }
                return fmt::Display::fmt(&converted, f);
            }
        }
        fmt::Display::fmt(&self.symbol, f)
    }
}

/// An newtype around `Ident` that calls [Ident::normalize_to_macro_rules] on
/// construction.
// FIXME(matthewj, petrochenkov) Use this more often, add a similar
// `ModernIdent` struct and use that as well.
#[derive(Copy, Clone, Eq, PartialEq, Hash)]
pub struct MacroRulesNormalizedIdent(Ident);

impl MacroRulesNormalizedIdent {
    pub fn new(ident: Ident) -> Self {
        Self(ident.normalize_to_macro_rules())
    }
}

impl fmt::Debug for MacroRulesNormalizedIdent {
    fn fmt(&self, f: &mut fmt::Formatter<'_>) -> fmt::Result {
        fmt::Debug::fmt(&self.0, f)
    }
}

impl fmt::Display for MacroRulesNormalizedIdent {
    fn fmt(&self, f: &mut fmt::Formatter<'_>) -> fmt::Result {
        fmt::Display::fmt(&self.0, f)
    }
}

/// An interned string.
///
/// Internally, a `Symbol` is implemented as an index, and all operations
/// (including hashing, equality, and ordering) operate on that index. The use
/// of `rustc_index::newtype_index!` means that `Option<Symbol>` only takes up 4 bytes,
/// because `rustc_index::newtype_index!` reserves the last 256 values for tagging purposes.
///
/// Note that `Symbol` cannot directly be a `rustc_index::newtype_index!` because it
/// implements `fmt::Debug`, `Encodable`, and `Decodable` in special ways.
#[derive(Clone, Copy, PartialEq, Eq, PartialOrd, Ord, Hash)]
pub struct Symbol(SymbolIndex);

rustc_index::newtype_index! {
    struct SymbolIndex { .. }
}

impl Symbol {
    const fn new(n: u32) -> Self {
        Symbol(SymbolIndex::from_u32(n))
    }

    /// Maps a string to its interned representation.
    pub fn intern(string: &str) -> Self {
        with_session_globals(|session_globals| session_globals.symbol_interner.intern(string))
    }

    /// Access the underlying string. This is a slowish operation because it
    /// requires locking the symbol interner.
    ///
    /// Note that the lifetime of the return value is a lie. It's not the same
    /// as `&self`, but actually tied to the lifetime of the underlying
    /// interner. Interners are long-lived, and there are very few of them, and
    /// this function is typically used for short-lived things, so in practice
    /// it works out ok.
    pub fn as_str(&self) -> &str {
        with_session_globals(|session_globals| unsafe {
            std::mem::transmute::<&str, &str>(session_globals.symbol_interner.get(*self))
        })
    }

    pub fn as_u32(self) -> u32 {
        self.0.as_u32()
    }

    pub fn is_empty(self) -> bool {
        self == kw::Empty
    }

    /// This method is supposed to be used in error messages, so it's expected to be
    /// identical to printing the original identifier token written in source code
    /// (`token_to_string`, `Ident::to_string`), except that symbols don't keep the rawness flag
    /// or edition, so we have to guess the rawness using the global edition.
    pub fn to_ident_string(self) -> String {
        Ident::with_dummy_span(self).to_string()
    }
}

impl fmt::Debug for Symbol {
    fn fmt(&self, f: &mut fmt::Formatter<'_>) -> fmt::Result {
        fmt::Debug::fmt(self.as_str(), f)
    }
}

impl fmt::Display for Symbol {
    fn fmt(&self, f: &mut fmt::Formatter<'_>) -> fmt::Result {
        fmt::Display::fmt(self.as_str(), f)
    }
}

impl<S: Encoder> Encodable<S> for Symbol {
    fn encode(&self, s: &mut S) {
        s.emit_str(self.as_str());
    }
}

impl<D: Decoder> Decodable<D> for Symbol {
    #[inline]
    fn decode(d: &mut D) -> Symbol {
        Symbol::intern(&d.read_str())
    }
}

impl<CTX> HashStable<CTX> for Symbol {
    #[inline]
    fn hash_stable(&self, hcx: &mut CTX, hasher: &mut StableHasher) {
        self.as_str().hash_stable(hcx, hasher);
    }
}

impl<CTX> ToStableHashKey<CTX> for Symbol {
    type KeyType = String;
    #[inline]
    fn to_stable_hash_key(&self, _: &CTX) -> String {
        self.as_str().to_string()
    }
}

#[derive(Default)]
pub(crate) struct Interner(Lock<InternerInner>);

// The `&'static str`s in this type actually point into the arena.
//
// The `FxHashMap`+`Vec` pair could be replaced by `FxIndexSet`, but #75278
// found that to regress performance up to 2% in some cases. This might be
// revisited after further improvements to `indexmap`.
//
// This type is private to prevent accidentally constructing more than one
// `Interner` on the same thread, which makes it easy to mix up `Symbol`s
// between `Interner`s.
#[derive(Default)]
struct InternerInner {
    arena: DroplessArena,
    names: FxHashMap<&'static str, Symbol>,
    strings: Vec<&'static str>,
}

impl Interner {
    fn prefill(init: &[&'static str]) -> Self {
        Interner(Lock::new(InternerInner {
            strings: init.into(),
            names: init.iter().copied().zip((0..).map(Symbol::new)).collect(),
            ..Default::default()
        }))
    }

    #[inline]
    fn intern(&self, string: &str) -> Symbol {
        let mut inner = self.0.lock();
        if let Some(&name) = inner.names.get(string) {
            return name;
        }

        let name = Symbol::new(inner.strings.len() as u32);

        // SAFETY: we convert from `&str` to `&[u8]`, clone it into the arena,
        // and immediately convert the clone back to `&[u8], all because there
        // is no `inner.arena.alloc_str()` method. This is clearly safe.
        let string: &str =
            unsafe { str::from_utf8_unchecked(inner.arena.alloc_slice(string.as_bytes())) };

        // SAFETY: we can extend the arena allocation to `'static` because we
        // only access these while the arena is still alive.
        let string: &'static str = unsafe { &*(string as *const str) };
        inner.strings.push(string);

        // This second hash table lookup can be avoided by using `RawEntryMut`,
        // but this code path isn't hot enough for it to be worth it. See
        // #91445 for details.
        inner.names.insert(string, name);
        name
    }

    // Get the symbol as a string. `Symbol::as_str()` should be used in
    // preference to this function.
    fn get(&self, symbol: Symbol) -> &str {
        self.0.lock().strings[symbol.0.as_usize()]
    }
}

// This module has a very short name because it's used a lot.
/// This module contains all the defined keyword `Symbol`s.
///
/// Given that `kw` is imported, use them like `kw::keyword_name`.
/// For example `kw::Loop` or `kw::Break`.
pub mod kw {
    pub use super::kw_generated::*;
}

// This module has a very short name because it's used a lot.
/// This module contains all the defined non-keyword `Symbol`s.
///
/// Given that `sym` is imported, use them like `sym::symbol_name`.
/// For example `sym::rustfmt` or `sym::u8`.
pub mod sym {
    use super::Symbol;
    use std::convert::TryInto;

    #[doc(inline)]
    pub use super::sym_generated::*;

    // Used from a macro in `librustc_feature/accepted.rs`
    pub use super::kw::MacroRules as macro_rules;

    /// Get the symbol for an integer.
    ///
    /// The first few non-negative integers each have a static symbol and therefore
    /// are fast.
    pub fn integer<N: TryInto<usize> + Copy + ToString>(n: N) -> Symbol {
        if let Result::Ok(idx) = n.try_into() {
            if idx < 10 {
                return Symbol::new(super::SYMBOL_DIGITS_BASE + idx as u32);
            }
        }
        Symbol::intern(&n.to_string())
    }
}

impl Symbol {
    fn is_special(self) -> bool {
        self <= kw::Underscore
    }

    fn is_used_keyword_always(self) -> bool {
        self >= kw::As && self <= kw::While
    }

    fn is_used_keyword_conditional(self, edition: impl FnOnce() -> Edition) -> bool {
        (self >= kw::Async && self <= kw::Dyn) && edition() >= Edition::Edition2018
    }

    fn is_unused_keyword_always(self) -> bool {
        self >= kw::Abstract && self <= kw::Yield
    }

    fn is_unused_keyword_conditional(self, edition: impl FnOnce() -> Edition) -> bool {
        self == kw::Try && edition() >= Edition::Edition2018
    }

    pub fn is_reserved(self, edition: impl Copy + FnOnce() -> Edition) -> bool {
        self.is_special()
            || self.is_used_keyword_always()
            || self.is_unused_keyword_always()
            || self.is_used_keyword_conditional(edition)
            || self.is_unused_keyword_conditional(edition)
    }

    /// A keyword or reserved identifier that can be used as a path segment.
    pub fn is_path_segment_keyword(self) -> bool {
        self == kw::Super
            || self == kw::SelfLower
            || self == kw::SelfUpper
            || self == kw::Crate
            || self == kw::PathRoot
            || self == kw::DollarCrate
    }

    /// Returns `true` if the symbol is `true` or `false`.
    pub fn is_bool_lit(self) -> bool {
        self == kw::True || self == kw::False
    }

    /// Returns `true` if this symbol can be a raw identifier.
    pub fn can_be_raw(self) -> bool {
        self != kw::Empty && self != kw::Underscore && !self.is_path_segment_keyword()
    }
}

impl Ident {
    // Returns `true` for reserved identifiers used internally for elided lifetimes,
    // unnamed method parameters, crate root module, error recovery etc.
    pub fn is_special(self) -> bool {
        self.name.is_special()
    }

    /// Returns `true` if the token is a keyword used in the language.
    pub fn is_used_keyword(self) -> bool {
        // Note: `span.edition()` is relatively expensive, don't call it unless necessary.
        self.name.is_used_keyword_always()
            || self.name.is_used_keyword_conditional(|| self.span.edition())
    }

    /// Returns `true` if the token is a keyword reserved for possible future use.
    pub fn is_unused_keyword(self) -> bool {
        // Note: `span.edition()` is relatively expensive, don't call it unless necessary.
        self.name.is_unused_keyword_always()
            || self.name.is_unused_keyword_conditional(|| self.span.edition())
    }

    /// Returns `true` if the token is either a special identifier or a keyword.
    pub fn is_reserved(self) -> bool {
        // Note: `span.edition()` is relatively expensive, don't call it unless necessary.
        self.name.is_reserved(|| self.span.edition())
    }

    /// A keyword or reserved identifier that can be used as a path segment.
    pub fn is_path_segment_keyword(self) -> bool {
        self.name.is_path_segment_keyword()
    }

    /// We see this identifier in a normal identifier position, like variable name or a type.
    /// How was it written originally? Did it use the raw form? Let's try to guess.
    pub fn is_raw_guess(self) -> bool {
        self.name.can_be_raw() && self.is_reserved()
    }
}<|MERGE_RESOLUTION|>--- conflicted
+++ resolved
@@ -499,11 +499,8 @@
         concat,
         concat_bytes,
         concat_idents,
-<<<<<<< HEAD
+        concat_macro,
         conservative,
-=======
-        concat_macro,
->>>>>>> dcb444af
         conservative_impl_trait,
         console,
         const_allocate,
@@ -767,12 +764,9 @@
         fundamental,
         future,
         future_trait,
-<<<<<<< HEAD
         gc,
         gc_layout,
-=======
         gdb_script_file,
->>>>>>> dcb444af
         ge,
         gen_future,
         gen_kill,
@@ -1315,11 +1309,8 @@
         self_in_typedefs,
         self_struct_ctor,
         semitransparent,
-<<<<<<< HEAD
         set_collectable,
-=======
         shadow_call_stack,
->>>>>>> dcb444af
         shl,
         shl_assign,
         should_panic,
@@ -1592,14 +1583,11 @@
         var,
         variant_count,
         vec,
-<<<<<<< HEAD
+        vec_macro,
         vec_push_gc,
         vec_type,
         vec_with_capacity_gc,
         vecdeque_type,
-=======
-        vec_macro,
->>>>>>> dcb444af
         version,
         vfp2,
         vis,
