--- conflicted
+++ resolved
@@ -159,92 +159,6 @@
                     _ => bug!("the va_arg intrinsic does not work with non-scalar types"),
                 }
             }
-<<<<<<< HEAD
-            sym::size_of_val => {
-                let tp_ty = substs.type_at(0);
-                if let OperandValue::Pair(_, meta) = args[0].val {
-                    let (llsize, _) = glue::size_and_align_of_dst(self, tp_ty, Some(meta));
-                    llsize
-                } else {
-                    self.const_usize(self.size_of(tp_ty).bytes())
-                }
-            }
-            sym::min_align_of_val => {
-                let tp_ty = substs.type_at(0);
-                if let OperandValue::Pair(_, meta) = args[0].val {
-                    let (_, llalign) = glue::size_and_align_of_dst(self, tp_ty, Some(meta));
-                    llalign
-                } else {
-                    self.const_usize(self.align_of(tp_ty).bytes())
-                }
-            }
-            sym::size_of
-            | sym::pref_align_of
-            | sym::min_align_of
-            | sym::needs_drop
-            | sym::needs_finalizer
-            | sym::type_id
-            | sym::type_name
-            | sym::variant_count => {
-                let value = self
-                    .tcx
-                    .const_eval_instance(ty::ParamEnv::reveal_all(), instance, None)
-                    .unwrap();
-                OperandRef::from_const(self, value, ret_ty).immediate_or_packed_pair(self)
-            }
-            // Effectively no-op
-            sym::forget => {
-                return;
-            }
-            sym::offset => {
-                let ptr = args[0].immediate();
-                let offset = args[1].immediate();
-                self.inbounds_gep(ptr, &[offset])
-            }
-            sym::arith_offset => {
-                let ptr = args[0].immediate();
-                let offset = args[1].immediate();
-                self.gep(ptr, &[offset])
-            }
-
-            sym::copy_nonoverlapping => {
-                copy_intrinsic(
-                    self,
-                    false,
-                    false,
-                    substs.type_at(0),
-                    args[1].immediate(),
-                    args[0].immediate(),
-                    args[2].immediate(),
-                );
-                return;
-            }
-            sym::copy => {
-                copy_intrinsic(
-                    self,
-                    true,
-                    false,
-                    substs.type_at(0),
-                    args[1].immediate(),
-                    args[0].immediate(),
-                    args[2].immediate(),
-                );
-                return;
-            }
-            sym::write_bytes => {
-                memset_intrinsic(
-                    self,
-                    false,
-                    substs.type_at(0),
-                    args[0].immediate(),
-                    args[1].immediate(),
-                    args[2].immediate(),
-                );
-                return;
-            }
-=======
->>>>>>> a9cd294c
-
             sym::volatile_load | sym::unaligned_volatile_load => {
                 let tp_ty = substs.type_at(0);
                 let mut ptr = args[0].immediate();
