//! Intrinsics and other functions that the miri engine executes without
//! looking at their MIR. Intrinsics/functions supported here are shared by CTFE
//! and miri.

use std::convert::TryFrom;

use rustc_hir::def_id::DefId;
use rustc_middle::mir::{
    self,
    interpret::{ConstValue, GlobalId, InterpResult, Scalar},
    BinOp,
};
use rustc_middle::ty;
use rustc_middle::ty::subst::SubstsRef;
use rustc_middle::ty::{Ty, TyCtxt};
use rustc_span::symbol::{sym, Symbol};
use rustc_target::abi::{Abi, Align, LayoutOf as _, Primitive, Size};

use super::{
    util::ensure_monomorphic_enough, CheckInAllocMsg, ImmTy, InterpCx, Machine, OpTy, PlaceTy,
    Pointer,
};

mod caller_location;
mod gc_layout;
mod type_name;

fn numeric_intrinsic<Tag>(name: Symbol, bits: u128, kind: Primitive) -> Scalar<Tag> {
    let size = match kind {
        Primitive::Int(integer, _) => integer.size(),
        _ => bug!("invalid `{}` argument: {:?}", name, bits),
    };
    let extra = 128 - u128::from(size.bits());
    let bits_out = match name {
        sym::ctpop => u128::from(bits.count_ones()),
        sym::ctlz => u128::from(bits.leading_zeros()) - extra,
        sym::cttz => u128::from((bits << extra).trailing_zeros()) - extra,
        sym::bswap => (bits << extra).swap_bytes(),
        sym::bitreverse => (bits << extra).reverse_bits(),
        _ => bug!("not a numeric intrinsic: {}", name),
    };
    Scalar::from_uint(bits_out, size)
}

/// The logic for all nullary intrinsics is implemented here. These intrinsics don't get evaluated
/// inside an `InterpCx` and instead have their value computed directly from rustc internal info.
crate fn eval_nullary_intrinsic<'tcx>(
    tcx: TyCtxt<'tcx>,
    param_env: ty::ParamEnv<'tcx>,
    def_id: DefId,
    substs: SubstsRef<'tcx>,
) -> InterpResult<'tcx, ConstValue<'tcx>> {
    let tp_ty = substs.type_at(0);
    let name = tcx.item_name(def_id);
    Ok(match name {
        sym::type_name => {
            ensure_monomorphic_enough(tcx, tp_ty)?;
            let alloc = type_name::alloc_type_name(tcx, tp_ty);
            ConstValue::Slice { data: alloc, start: 0, end: alloc.len() }
        }
<<<<<<< HEAD
        sym::needs_tracing => {
            ConstValue::from_bool(tp_ty.needs_tracing(tcx.at(rustc_span::DUMMY_SP), param_env))
        }
        sym::can_trace_precisely => ConstValue::from_bool(
            tp_ty.can_trace_precisely(tcx.at(rustc_span::DUMMY_SP), param_env),
        ),
        sym::needs_drop => ConstValue::from_bool(tp_ty.needs_drop(tcx, param_env)),
        sym::needs_finalizer => ConstValue::from_bool(tp_ty.needs_finalizer(tcx, param_env)),
        sym::gc_layout => {
            let alloc = gc_layout::alloc_gc_layout(tcx, tp_ty, param_env);
            ConstValue::Slice { data: alloc, start: 0, end: alloc.len() }
=======
        sym::needs_drop => {
            ensure_monomorphic_enough(tcx, tp_ty)?;
            ConstValue::from_bool(tp_ty.needs_drop(tcx, param_env))
>>>>>>> e742158e
        }
        sym::min_align_of | sym::pref_align_of => {
            // Correctly handles non-monomorphic calls, so there is no need for ensure_monomorphic_enough.
            let layout = tcx.layout_of(param_env.and(tp_ty)).map_err(|e| err_inval!(Layout(e)))?;
            let n = match name {
                sym::pref_align_of => layout.align.pref.bytes(),
                sym::min_align_of => layout.align.abi.bytes(),
                _ => bug!(),
            };
            ConstValue::from_machine_usize(n, &tcx)
        }
        sym::type_id => {
            ensure_monomorphic_enough(tcx, tp_ty)?;
            ConstValue::from_u64(tcx.type_id_hash(tp_ty))
        }
        sym::variant_count => match tp_ty.kind() {
            // Correctly handles non-monomorphic calls, so there is no need for ensure_monomorphic_enough.
            ty::Adt(ref adt, _) => ConstValue::from_machine_usize(adt.variants.len() as u64, &tcx),
            ty::Projection(_)
            | ty::Opaque(_, _)
            | ty::Param(_)
            | ty::Bound(_, _)
            | ty::Placeholder(_)
            | ty::Infer(_) => throw_inval!(TooGeneric),
            ty::Bool
            | ty::Char
            | ty::Int(_)
            | ty::Uint(_)
            | ty::Float(_)
            | ty::Foreign(_)
            | ty::Str
            | ty::Array(_, _)
            | ty::Slice(_)
            | ty::RawPtr(_)
            | ty::Ref(_, _, _)
            | ty::FnDef(_, _)
            | ty::FnPtr(_)
            | ty::Dynamic(_, _)
            | ty::Closure(_, _)
            | ty::Generator(_, _, _)
            | ty::GeneratorWitness(_)
            | ty::Never
            | ty::Tuple(_)
            | ty::Error(_) => ConstValue::from_machine_usize(0u64, &tcx),
        },
        other => bug!("`{}` is not a zero arg intrinsic", other),
    })
}

impl<'mir, 'tcx: 'mir, M: Machine<'mir, 'tcx>> InterpCx<'mir, 'tcx, M> {
    /// Returns `true` if emulation happened.
    /// Here we implement the intrinsics that are common to all Miri instances; individual machines can add their own
    /// intrinsic handling.
    pub fn emulate_intrinsic(
        &mut self,
        instance: ty::Instance<'tcx>,
        args: &[OpTy<'tcx, M::PointerTag>],
        ret: Option<(&PlaceTy<'tcx, M::PointerTag>, mir::BasicBlock)>,
    ) -> InterpResult<'tcx, bool> {
        let substs = instance.substs;
        let intrinsic_name = self.tcx.item_name(instance.def_id());

        // First handle intrinsics without return place.
        let (dest, ret) = match ret {
            None => match intrinsic_name {
                sym::transmute => throw_ub_format!("transmuting to uninhabited type"),
                sym::abort => M::abort(self, "the program aborted execution".to_owned())?,
                // Unsupported diverging intrinsic.
                _ => return Ok(false),
            },
            Some(p) => p,
        };

        // Keep the patterns in this match ordered the same as the list in
        // `src/librustc_middle/ty/constness.rs`
        match intrinsic_name {
            sym::caller_location => {
                let span = self.find_closest_untracked_caller_location();
                let location = self.alloc_caller_location_for_span(span);
                self.write_immediate(location.to_ref(self), dest)?;
            }

            sym::min_align_of_val | sym::size_of_val => {
                // Avoid `deref_operand` -- this is not a deref, the ptr does not have to be
                // dereferencable!
                let place = self.ref_to_mplace(&self.read_immediate(&args[0])?)?;
                let (size, align) = self
                    .size_and_align_of_mplace(&place)?
                    .ok_or_else(|| err_unsup_format!("`extern type` does not have known layout"))?;

                let result = match intrinsic_name {
                    sym::min_align_of_val => align.bytes(),
                    sym::size_of_val => size.bytes(),
                    _ => bug!(),
                };

                self.write_scalar(Scalar::from_machine_usize(result, self), dest)?;
            }

            sym::min_align_of
            | sym::needs_tracing
            | sym::can_trace_precisely
            | sym::pref_align_of
            | sym::needs_drop
            | sym::needs_finalizer
            | sym::gc_layout
            | sym::type_id
            | sym::type_name
            | sym::variant_count => {
                let gid = GlobalId { instance, promoted: None };
                let ty = match intrinsic_name {
                    sym::min_align_of | sym::pref_align_of | sym::variant_count => {
                        self.tcx.types.usize
                    }
                    sym::needs_tracing
                    | sym::can_trace_precisely
                    | sym::needs_drop
                    | sym::needs_finalizer => self.tcx.types.bool,
                    sym::gc_layout => self.tcx.mk_imm_ref(
                        self.tcx.lifetimes.re_static,
                        self.tcx.mk_slice(self.tcx.types.u64),
                    ),
                    sym::type_id => self.tcx.types.u64,
                    sym::type_name => self.tcx.mk_static_str(),
                    _ => bug!("already checked for nullary intrinsics"),
                };
                let val =
                    self.tcx.const_eval_global_id(self.param_env, gid, Some(self.tcx.span))?;
                let val = self.const_val_to_op(val, ty, Some(dest.layout))?;
                self.copy_op(&val, dest)?;
            }

            sym::ctpop
            | sym::cttz
            | sym::cttz_nonzero
            | sym::ctlz
            | sym::ctlz_nonzero
            | sym::bswap
            | sym::bitreverse => {
                let ty = substs.type_at(0);
                let layout_of = self.layout_of(ty)?;
                let val = self.read_scalar(&args[0])?.check_init()?;
                let bits = val.to_bits(layout_of.size)?;
                let kind = match layout_of.abi {
                    Abi::Scalar(ref scalar) => scalar.value,
                    _ => span_bug!(
                        self.cur_span(),
                        "{} called on invalid type {:?}",
                        intrinsic_name,
                        ty
                    ),
                };
                let (nonzero, intrinsic_name) = match intrinsic_name {
                    sym::cttz_nonzero => (true, sym::cttz),
                    sym::ctlz_nonzero => (true, sym::ctlz),
                    other => (false, other),
                };
                if nonzero && bits == 0 {
                    throw_ub_format!("`{}_nonzero` called on 0", intrinsic_name);
                }
                let out_val = numeric_intrinsic(intrinsic_name, bits, kind);
                self.write_scalar(out_val, dest)?;
            }
            sym::add_with_overflow | sym::sub_with_overflow | sym::mul_with_overflow => {
                let lhs = self.read_immediate(&args[0])?;
                let rhs = self.read_immediate(&args[1])?;
                let bin_op = match intrinsic_name {
                    sym::add_with_overflow => BinOp::Add,
                    sym::sub_with_overflow => BinOp::Sub,
                    sym::mul_with_overflow => BinOp::Mul,
                    _ => bug!("Already checked for int ops"),
                };
                self.binop_with_overflow(bin_op, &lhs, &rhs, dest)?;
            }
            sym::saturating_add | sym::saturating_sub => {
                let l = self.read_immediate(&args[0])?;
                let r = self.read_immediate(&args[1])?;
                let is_add = intrinsic_name == sym::saturating_add;
                let (val, overflowed, _ty) = self.overflowing_binary_op(
                    if is_add { BinOp::Add } else { BinOp::Sub },
                    &l,
                    &r,
                )?;
                let val = if overflowed {
                    let num_bits = l.layout.size.bits();
                    if l.layout.abi.is_signed() {
                        // For signed ints the saturated value depends on the sign of the first
                        // term since the sign of the second term can be inferred from this and
                        // the fact that the operation has overflowed (if either is 0 no
                        // overflow can occur)
                        let first_term: u128 = l.to_scalar()?.to_bits(l.layout.size)?;
                        let first_term_positive = first_term & (1 << (num_bits - 1)) == 0;
                        if first_term_positive {
                            // Negative overflow not possible since the positive first term
                            // can only increase an (in range) negative term for addition
                            // or corresponding negated positive term for subtraction
                            Scalar::from_uint(
                                (1u128 << (num_bits - 1)) - 1, // max positive
                                Size::from_bits(num_bits),
                            )
                        } else {
                            // Positive overflow not possible for similar reason
                            // max negative
                            Scalar::from_uint(1u128 << (num_bits - 1), Size::from_bits(num_bits))
                        }
                    } else {
                        // unsigned
                        if is_add {
                            // max unsigned
                            Scalar::from_uint(
                                u128::MAX >> (128 - num_bits),
                                Size::from_bits(num_bits),
                            )
                        } else {
                            // underflow to 0
                            Scalar::from_uint(0u128, Size::from_bits(num_bits))
                        }
                    }
                } else {
                    val
                };
                self.write_scalar(val, dest)?;
            }
            sym::discriminant_value => {
                let place = self.deref_operand(&args[0])?;
                let discr_val = self.read_discriminant(&place.into())?.0;
                self.write_scalar(discr_val, dest)?;
            }
            sym::unchecked_shl
            | sym::unchecked_shr
            | sym::unchecked_add
            | sym::unchecked_sub
            | sym::unchecked_mul
            | sym::unchecked_div
            | sym::unchecked_rem => {
                let l = self.read_immediate(&args[0])?;
                let r = self.read_immediate(&args[1])?;
                let bin_op = match intrinsic_name {
                    sym::unchecked_shl => BinOp::Shl,
                    sym::unchecked_shr => BinOp::Shr,
                    sym::unchecked_add => BinOp::Add,
                    sym::unchecked_sub => BinOp::Sub,
                    sym::unchecked_mul => BinOp::Mul,
                    sym::unchecked_div => BinOp::Div,
                    sym::unchecked_rem => BinOp::Rem,
                    _ => bug!("Already checked for int ops"),
                };
                let (val, overflowed, _ty) = self.overflowing_binary_op(bin_op, &l, &r)?;
                if overflowed {
                    let layout = self.layout_of(substs.type_at(0))?;
                    let r_val = r.to_scalar()?.to_bits(layout.size)?;
                    if let sym::unchecked_shl | sym::unchecked_shr = intrinsic_name {
                        throw_ub_format!("overflowing shift by {} in `{}`", r_val, intrinsic_name);
                    } else {
                        throw_ub_format!("overflow executing `{}`", intrinsic_name);
                    }
                }
                self.write_scalar(val, dest)?;
            }
            sym::rotate_left | sym::rotate_right => {
                // rotate_left: (X << (S % BW)) | (X >> ((BW - S) % BW))
                // rotate_right: (X << ((BW - S) % BW)) | (X >> (S % BW))
                let layout = self.layout_of(substs.type_at(0))?;
                let val = self.read_scalar(&args[0])?.check_init()?;
                let val_bits = val.to_bits(layout.size)?;
                let raw_shift = self.read_scalar(&args[1])?.check_init()?;
                let raw_shift_bits = raw_shift.to_bits(layout.size)?;
                let width_bits = u128::from(layout.size.bits());
                let shift_bits = raw_shift_bits % width_bits;
                let inv_shift_bits = (width_bits - shift_bits) % width_bits;
                let result_bits = if intrinsic_name == sym::rotate_left {
                    (val_bits << shift_bits) | (val_bits >> inv_shift_bits)
                } else {
                    (val_bits >> shift_bits) | (val_bits << inv_shift_bits)
                };
                let truncated_bits = self.truncate(result_bits, layout);
                let result = Scalar::from_uint(truncated_bits, layout.size);
                self.write_scalar(result, dest)?;
            }
            sym::copy => {
                self.copy_intrinsic(&args[0], &args[1], &args[2], /*nonoverlapping*/ false)?;
            }
            sym::offset => {
                let ptr = self.read_pointer(&args[0])?;
                let offset_count = self.read_scalar(&args[1])?.to_machine_isize(self)?;
                let pointee_ty = substs.type_at(0);

                let offset_ptr = self.ptr_offset_inbounds(ptr, pointee_ty, offset_count)?;
                self.write_pointer(offset_ptr, dest)?;
            }
            sym::arith_offset => {
                let ptr = self.read_pointer(&args[0])?;
                let offset_count = self.read_scalar(&args[1])?.to_machine_isize(self)?;
                let pointee_ty = substs.type_at(0);

                let pointee_size = i64::try_from(self.layout_of(pointee_ty)?.size.bytes()).unwrap();
                let offset_bytes = offset_count.wrapping_mul(pointee_size);
                let offset_ptr = ptr.wrapping_signed_offset(offset_bytes, self);
                self.write_pointer(offset_ptr, dest)?;
            }
            sym::ptr_offset_from => {
                let a = self.read_immediate(&args[0])?.to_scalar()?;
                let b = self.read_immediate(&args[1])?.to_scalar()?;

                // Special case: if both scalars are *equal integers*
                // and not null, we pretend there is an allocation of size 0 right there,
                // and their offset is 0. (There's never a valid object at null, making it an
                // exception from the exception.)
                // This is the dual to the special exception for offset-by-0
                // in the inbounds pointer offset operation (see the Miri code, `src/operator.rs`).
                //
                // Control flow is weird because we cannot early-return (to reach the
                // `go_to_block` at the end).
                let done = if let (Ok(a), Ok(b)) = (a.try_to_int(), b.try_to_int()) {
                    let a = a.try_to_machine_usize(*self.tcx).unwrap();
                    let b = b.try_to_machine_usize(*self.tcx).unwrap();
                    if a == b && a != 0 {
                        self.write_scalar(Scalar::from_machine_isize(0, self), dest)?;
                        true
                    } else {
                        false
                    }
                } else {
                    false
                };

                if !done {
                    // General case: we need two pointers.
                    let a = self.scalar_to_ptr(a);
                    let b = self.scalar_to_ptr(b);
                    let (a_alloc_id, a_offset, _) = self.memory.ptr_get_alloc(a)?;
                    let (b_alloc_id, b_offset, _) = self.memory.ptr_get_alloc(b)?;
                    if a_alloc_id != b_alloc_id {
                        throw_ub_format!(
                            "ptr_offset_from cannot compute offset of pointers into different \
                            allocations.",
                        );
                    }
                    let usize_layout = self.layout_of(self.tcx.types.usize)?;
                    let isize_layout = self.layout_of(self.tcx.types.isize)?;
                    let a_offset = ImmTy::from_uint(a_offset.bytes(), usize_layout);
                    let b_offset = ImmTy::from_uint(b_offset.bytes(), usize_layout);
                    let (val, _overflowed, _ty) =
                        self.overflowing_binary_op(BinOp::Sub, &a_offset, &b_offset)?;
                    let pointee_layout = self.layout_of(substs.type_at(0))?;
                    let val = ImmTy::from_scalar(val, isize_layout);
                    let size = ImmTy::from_int(pointee_layout.size.bytes(), isize_layout);
                    self.exact_div(&val, &size, dest)?;
                }
            }

            sym::transmute => {
                self.copy_op_transmute(&args[0], dest)?;
            }
            sym::assert_inhabited => {
                let ty = instance.substs.type_at(0);
                let layout = self.layout_of(ty)?;

                if layout.abi.is_uninhabited() {
                    // The run-time intrinsic panics just to get a good backtrace; here we abort
                    // since there is no problem showing a backtrace even for aborts.
                    M::abort(
                        self,
                        format!(
                            "aborted execution: attempted to instantiate uninhabited type `{}`",
                            ty
                        ),
                    )?;
                }
            }
            sym::simd_insert => {
                let index = u64::from(self.read_scalar(&args[1])?.to_u32()?);
                let elem = &args[2];
                let input = &args[0];
                let (len, e_ty) = input.layout.ty.simd_size_and_type(*self.tcx);
                assert!(
                    index < len,
                    "Index `{}` must be in bounds of vector type `{}`: `[0, {})`",
                    index,
                    e_ty,
                    len
                );
                assert_eq!(
                    input.layout, dest.layout,
                    "Return type `{}` must match vector type `{}`",
                    dest.layout.ty, input.layout.ty
                );
                assert_eq!(
                    elem.layout.ty, e_ty,
                    "Scalar element type `{}` must match vector element type `{}`",
                    elem.layout.ty, e_ty
                );

                for i in 0..len {
                    let place = self.place_index(dest, i)?;
                    let value = if i == index { *elem } else { self.operand_index(input, i)? };
                    self.copy_op(&value, &place)?;
                }
            }
            sym::simd_extract => {
                let index = u64::from(self.read_scalar(&args[1])?.to_u32()?);
                let (len, e_ty) = args[0].layout.ty.simd_size_and_type(*self.tcx);
                assert!(
                    index < len,
                    "index `{}` is out-of-bounds of vector type `{}` with length `{}`",
                    index,
                    e_ty,
                    len
                );
                assert_eq!(
                    e_ty, dest.layout.ty,
                    "Return type `{}` must match vector element type `{}`",
                    dest.layout.ty, e_ty
                );
                self.copy_op(&self.operand_index(&args[0], index)?, dest)?;
            }
            sym::likely | sym::unlikely => {
                // These just return their argument
                self.copy_op(&args[0], dest)?;
            }
            sym::assume => {
                let cond = self.read_scalar(&args[0])?.check_init()?.to_bool()?;
                if !cond {
                    throw_ub_format!("`assume` intrinsic called with `false`");
                }
            }
            sym::raw_eq => {
                let result = self.raw_eq_intrinsic(&args[0], &args[1])?;
                self.write_scalar(result, dest)?;
            }
            _ => return Ok(false),
        }

        trace!("{:?}", self.dump_place(**dest));
        self.go_to_block(ret);
        Ok(true)
    }

    pub fn exact_div(
        &mut self,
        a: &ImmTy<'tcx, M::PointerTag>,
        b: &ImmTy<'tcx, M::PointerTag>,
        dest: &PlaceTy<'tcx, M::PointerTag>,
    ) -> InterpResult<'tcx> {
        // Performs an exact division, resulting in undefined behavior where
        // `x % y != 0` or `y == 0` or `x == T::MIN && y == -1`.
        // First, check x % y != 0 (or if that computation overflows).
        let (res, overflow, _ty) = self.overflowing_binary_op(BinOp::Rem, &a, &b)?;
        if overflow || res.assert_bits(a.layout.size) != 0 {
            // Then, check if `b` is -1, which is the "MIN / -1" case.
            let minus1 = Scalar::from_int(-1, dest.layout.size);
            let b_scalar = b.to_scalar().unwrap();
            if b_scalar == minus1 {
                throw_ub_format!("exact_div: result of dividing MIN by -1 cannot be represented")
            } else {
                throw_ub_format!("exact_div: {} cannot be divided by {} without remainder", a, b,)
            }
        }
        // `Rem` says this is all right, so we can let `Div` do its job.
        self.binop_ignore_overflow(BinOp::Div, &a, &b, dest)
    }

    /// Offsets a pointer by some multiple of its type, returning an error if the pointer leaves its
    /// allocation. For integer pointers, we consider each of them their own tiny allocation of size
    /// 0, so offset-by-0 (and only 0) is okay -- except that null cannot be offset by _any_ value.
    pub fn ptr_offset_inbounds(
        &self,
        ptr: Pointer<Option<M::PointerTag>>,
        pointee_ty: Ty<'tcx>,
        offset_count: i64,
    ) -> InterpResult<'tcx, Pointer<Option<M::PointerTag>>> {
        // We cannot overflow i64 as a type's size must be <= isize::MAX.
        let pointee_size = i64::try_from(self.layout_of(pointee_ty)?.size.bytes()).unwrap();
        // The computed offset, in bytes, cannot overflow an isize.
        let offset_bytes =
            offset_count.checked_mul(pointee_size).ok_or(err_ub!(PointerArithOverflow))?;
        // The offset being in bounds cannot rely on "wrapping around" the address space.
        // So, first rule out overflows in the pointer arithmetic.
        let offset_ptr = ptr.signed_offset(offset_bytes, self)?;
        // ptr and offset_ptr must be in bounds of the same allocated object. This means all of the
        // memory between these pointers must be accessible. Note that we do not require the
        // pointers to be properly aligned (unlike a read/write operation).
        let min_ptr = if offset_bytes >= 0 { ptr } else { offset_ptr };
        let size = offset_bytes.unsigned_abs();
        // This call handles checking for integer/null pointers.
        self.memory.check_ptr_access_align(
            min_ptr,
            Size::from_bytes(size),
            Align::ONE,
            CheckInAllocMsg::PointerArithmeticTest,
        )?;
        Ok(offset_ptr)
    }

    /// Copy `count*size_of::<T>()` many bytes from `*src` to `*dst`.
    pub(crate) fn copy_intrinsic(
        &mut self,
        src: &OpTy<'tcx, <M as Machine<'mir, 'tcx>>::PointerTag>,
        dst: &OpTy<'tcx, <M as Machine<'mir, 'tcx>>::PointerTag>,
        count: &OpTy<'tcx, <M as Machine<'mir, 'tcx>>::PointerTag>,
        nonoverlapping: bool,
    ) -> InterpResult<'tcx> {
        let count = self.read_scalar(&count)?.to_machine_usize(self)?;
        let layout = self.layout_of(src.layout.ty.builtin_deref(true).unwrap().ty)?;
        let (size, align) = (layout.size, layout.align.abi);
        let size = size.checked_mul(count, self).ok_or_else(|| {
            err_ub_format!(
                "overflow computing total size of `{}`",
                if nonoverlapping { "copy_nonoverlapping" } else { "copy" }
            )
        })?;

        let src = self.read_pointer(&src)?;
        let dst = self.read_pointer(&dst)?;

        self.memory.copy(src, align, dst, align, size, nonoverlapping)
    }

    pub(crate) fn raw_eq_intrinsic(
        &mut self,
        lhs: &OpTy<'tcx, <M as Machine<'mir, 'tcx>>::PointerTag>,
        rhs: &OpTy<'tcx, <M as Machine<'mir, 'tcx>>::PointerTag>,
    ) -> InterpResult<'tcx, Scalar<M::PointerTag>> {
        let layout = self.layout_of(lhs.layout.ty.builtin_deref(true).unwrap().ty)?;
        assert!(!layout.is_unsized());

        let lhs = self.read_pointer(lhs)?;
        let rhs = self.read_pointer(rhs)?;
        let lhs_bytes = self.memory.read_bytes(lhs, layout.size)?;
        let rhs_bytes = self.memory.read_bytes(rhs, layout.size)?;
        Ok(Scalar::from_bool(lhs_bytes == rhs_bytes))
    }
}<|MERGE_RESOLUTION|>--- conflicted
+++ resolved
@@ -58,23 +58,20 @@
             let alloc = type_name::alloc_type_name(tcx, tp_ty);
             ConstValue::Slice { data: alloc, start: 0, end: alloc.len() }
         }
-<<<<<<< HEAD
         sym::needs_tracing => {
             ConstValue::from_bool(tp_ty.needs_tracing(tcx.at(rustc_span::DUMMY_SP), param_env))
         }
         sym::can_trace_precisely => ConstValue::from_bool(
             tp_ty.can_trace_precisely(tcx.at(rustc_span::DUMMY_SP), param_env),
         ),
-        sym::needs_drop => ConstValue::from_bool(tp_ty.needs_drop(tcx, param_env)),
         sym::needs_finalizer => ConstValue::from_bool(tp_ty.needs_finalizer(tcx, param_env)),
         sym::gc_layout => {
             let alloc = gc_layout::alloc_gc_layout(tcx, tp_ty, param_env);
             ConstValue::Slice { data: alloc, start: 0, end: alloc.len() }
-=======
+        }
         sym::needs_drop => {
             ensure_monomorphic_enough(tcx, tp_ty)?;
             ConstValue::from_bool(tp_ty.needs_drop(tcx, param_env))
->>>>>>> e742158e
         }
         sym::min_align_of | sym::pref_align_of => {
             // Correctly handles non-monomorphic calls, so there is no need for ensure_monomorphic_enough.
