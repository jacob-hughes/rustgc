--- conflicted
+++ resolved
@@ -19,7 +19,7 @@
 use rustc_errors::DiagnosticId;
 use rustc_hir::def::Namespace::{self, *};
 use rustc_hir::def::{self, CtorKind, DefKind, LifetimeRes, PartialRes, PerNS};
-use rustc_hir::def_id::{DefId, LocalDefId, CRATE_DEF_ID};
+use rustc_hir::def_id::{DefId, LocalDefId, CRATE_DEF_ID, LOCAL_CRATE};
 use rustc_hir::{BindingAnnotation, PrimTy, TraitCandidate};
 use rustc_middle::middle::resolve_lifetime::Set1;
 use rustc_middle::ty::DefIdTree;
@@ -34,7 +34,6 @@
 use std::mem::{replace, take};
 
 mod diagnostics;
-pub(crate) mod lifetimes;
 
 type Res = def::Res<NodeId>;
 
@@ -421,7 +420,8 @@
                         | DefKind::ForeignTy,
                     _,
                 ) | Res::PrimTy(..)
-                    | Res::SelfTy { .. }
+                    | Res::SelfTyParam { .. }
+                    | Res::SelfTyAlias { .. }
             ),
             PathSource::Trait(AliasPossibility::No) => matches!(res, Res::Def(DefKind::Trait, _)),
             PathSource::Trait(AliasPossibility::Maybe) => {
@@ -455,7 +455,8 @@
                         | DefKind::TyAlias
                         | DefKind::AssocTy,
                     _,
-                ) | Res::SelfTy { .. }
+                ) | Res::SelfTyParam { .. }
+                    | Res::SelfTyAlias { .. }
             ),
             PathSource::TraitItem(ns) => match res {
                 Res::Def(DefKind::AssocConst | DefKind::AssocFn, _) if ns == ValueNS => true,
@@ -647,8 +648,7 @@
                 // Check whether we should interpret this as a bare trait object.
                 if qself.is_none()
                     && let Some(partial_res) = self.r.partial_res_map.get(&ty.id)
-                    && partial_res.unresolved_segments() == 0
-                    && let Res::Def(DefKind::Trait | DefKind::TraitAlias, _) = partial_res.base_res()
+                    && let Some(Res::Def(DefKind::Trait | DefKind::TraitAlias, _)) = partial_res.full_res()
                 {
                     // This path is actually a bare trait object.  In case of a bare `Fn`-trait
                     // object with anonymous lifetimes, we need this rib to correctly place the
@@ -808,7 +808,12 @@
                             sig.decl.has_self(),
                             sig.decl.inputs.iter().map(|Param { ty, .. }| (None, &**ty)),
                             &sig.decl.output,
-                        )
+                        );
+
+                        this.record_lifetime_params_for_async(
+                            fn_id,
+                            sig.header.asyncness.opt_return_id(),
+                        );
                     },
                 );
                 return;
@@ -850,41 +855,7 @@
                             },
                         );
 
-                        // Construct the list of in-scope lifetime parameters for async lowering.
-                        // We include all lifetime parameters, either named or "Fresh".
-                        // The order of those parameters does not matter, as long as it is
-                        // deterministic.
-                        if let Some((async_node_id, _)) = async_node_id {
-                            let mut extra_lifetime_params = this
-                                .r
-                                .extra_lifetime_params_map
-                                .get(&fn_id)
-                                .cloned()
-                                .unwrap_or_default();
-                            for rib in this.lifetime_ribs.iter().rev() {
-                                extra_lifetime_params.extend(
-                                    rib.bindings
-                                        .iter()
-                                        .map(|(&ident, &(node_id, res))| (ident, node_id, res)),
-                                );
-                                match rib.kind {
-                                    LifetimeRibKind::Item => break,
-                                    LifetimeRibKind::AnonymousCreateParameter {
-                                        binder, ..
-                                    } => {
-                                        if let Some(earlier_fresh) =
-                                            this.r.extra_lifetime_params_map.get(&binder)
-                                        {
-                                            extra_lifetime_params.extend(earlier_fresh);
-                                        }
-                                    }
-                                    _ => {}
-                                }
-                            }
-                            this.r
-                                .extra_lifetime_params_map
-                                .insert(async_node_id, extra_lifetime_params);
-                        }
+                        this.record_lifetime_params_for_async(fn_id, async_node_id);
 
                         if let Some(body) = body {
                             // Ignore errors in function bodies if this is rustdoc
@@ -1968,13 +1939,8 @@
                 match ty.kind {
                     TyKind::ImplicitSelf => true,
                     TyKind::Path(None, _) => {
-<<<<<<< HEAD
-                        let path_res = self.r.partial_res_map[&ty.id].base_res();
-                        if let Res::SelfTy { .. } = path_res {
-=======
                         let path_res = self.r.partial_res_map[&ty.id].full_res();
                         if let Some(Res::SelfTyParam { .. } | Res::SelfTyAlias { .. }) = path_res {
->>>>>>> b1ab3b73
                             return true;
                         }
                         self.impl_self.is_some() && path_res == self.impl_self
@@ -2014,11 +1980,7 @@
                     None
                 }
             })
-<<<<<<< HEAD
-            .map(|res| res.base_res())
-=======
             .and_then(|res| res.full_res())
->>>>>>> b1ab3b73
             .filter(|res| {
                 // Permit the types that unambiguously always
                 // result in the same type constructor being used
@@ -2099,7 +2061,11 @@
                 |this| {
                     let item_def_id = this.r.local_def_id(item.id).to_def_id();
                     this.with_self_rib(
-                        Res::SelfTy { trait_: None, alias_to: Some((item_def_id, false)) },
+                        Res::SelfTyAlias {
+                            alias_to: item_def_id,
+                            forbid_generic: false,
+                            is_trait_impl: false,
+                        },
                         |this| {
                             visit::walk_item(this, item);
                         },
@@ -2213,14 +2179,11 @@
                     },
                     |this| {
                         let local_def_id = this.r.local_def_id(item.id).to_def_id();
-                        this.with_self_rib(
-                            Res::SelfTy { trait_: Some(local_def_id), alias_to: None },
-                            |this| {
-                                this.visit_generics(generics);
-                                walk_list!(this, visit_param_bound, bounds, BoundKind::SuperTraits);
-                                this.resolve_trait_items(items);
-                            },
-                        );
+                        this.with_self_rib(Res::SelfTyParam { trait_: local_def_id }, |this| {
+                            this.visit_generics(generics);
+                            walk_list!(this, visit_param_bound, bounds, BoundKind::SuperTraits);
+                            this.resolve_trait_items(items);
+                        });
                     },
                 );
             }
@@ -2237,13 +2200,10 @@
                     },
                     |this| {
                         let local_def_id = this.r.local_def_id(item.id).to_def_id();
-                        this.with_self_rib(
-                            Res::SelfTy { trait_: Some(local_def_id), alias_to: None },
-                            |this| {
-                                this.visit_generics(generics);
-                                walk_list!(this, visit_param_bound, bounds, BoundKind::Bound);
-                            },
-                        );
+                        this.with_self_rib(Res::SelfTyParam { trait_: local_def_id }, |this| {
+                            this.visit_generics(generics);
+                            walk_list!(this, visit_param_bound, bounds, BoundKind::Bound);
+                        });
                     },
                 );
             }
@@ -2545,7 +2505,7 @@
                 AssocItemKind::Fn(box Fn { generics, .. }) => {
                     walk_assoc_item(self, generics, LifetimeBinderKind::Function, item);
                 }
-                AssocItemKind::TyAlias(box TyAlias { generics, .. }) => self
+                AssocItemKind::Type(box TyAlias { generics, .. }) => self
                     .with_lifetime_rib(LifetimeRibKind::AnonymousReportError, |this| {
                         walk_assoc_item(this, generics, LifetimeBinderKind::Item, item)
                     }),
@@ -2578,7 +2538,7 @@
                 Finalize::new(trait_ref.ref_id, trait_ref.path.span),
             );
             self.diagnostic_metadata.currently_processing_impl_trait = None;
-            if let Some(def_id) = res.base_res().opt_def_id() {
+            if let Some(def_id) = res.expect_full_res().opt_def_id() {
                 new_id = Some(def_id);
                 new_val = Some((self.r.expect_module(def_id), trait_ref.clone()));
             }
@@ -2623,7 +2583,7 @@
             },
             |this| {
                 // Dummy self type for better errors if `Self` is used in the trait path.
-                this.with_self_rib(Res::SelfTy { trait_: None, alias_to: None }, |this| {
+                this.with_self_rib(Res::SelfTyParam { trait_: LOCAL_CRATE.as_def_id() }, |this| {
                     this.with_lifetime_rib(
                         LifetimeRibKind::AnonymousCreateParameter {
                             binder: item_id,
@@ -2647,9 +2607,10 @@
                                     }
 
                                     let item_def_id = item_def_id.to_def_id();
-                                    let res = Res::SelfTy {
-                                        trait_: trait_id,
-                                        alias_to: Some((item_def_id, false)),
+                                    let res = Res::SelfTyAlias {
+                                        alias_to: item_def_id,
+                                        forbid_generic: false,
+                                        is_trait_impl: trait_id.is_some()
                                     };
                                     this.with_self_rib(res, |this| {
                                         if let Some(trait_ref) = opt_trait_reference.as_ref() {
@@ -2665,8 +2626,9 @@
                                         this.with_current_self_type(self_type, |this| {
                                             this.with_self_rib_ns(ValueNS, Res::SelfCtor(item_def_id), |this| {
                                                 debug!("resolve_implementation with_self_rib_ns(ValueNS, ...)");
+                                                let mut seen_trait_items = Default::default();
                                                 for item in impl_items {
-                                                    this.resolve_impl_item(&**item);
+                                                    this.resolve_impl_item(&**item, &mut seen_trait_items);
                                                 }
                                             });
                                         });
@@ -2680,7 +2642,11 @@
         );
     }
 
-    fn resolve_impl_item(&mut self, item: &'ast AssocItem) {
+    fn resolve_impl_item(
+        &mut self,
+        item: &'ast AssocItem,
+        seen_trait_items: &mut FxHashMap<DefId, Span>,
+    ) {
         use crate::ResolutionError::*;
         match &item.kind {
             AssocItemKind::Const(_, ty, default) => {
@@ -2693,6 +2659,7 @@
                     &item.kind,
                     ValueNS,
                     item.span,
+                    seen_trait_items,
                     |i, s, c| ConstNotMemberOfTrait(i, s, c),
                 );
 
@@ -2733,6 +2700,7 @@
                             &item.kind,
                             ValueNS,
                             item.span,
+                            seen_trait_items,
                             |i, s, c| MethodNotMemberOfTrait(i, s, c),
                         );
 
@@ -2740,8 +2708,8 @@
                     },
                 );
             }
-            AssocItemKind::TyAlias(box TyAlias { generics, .. }) => {
-                debug!("resolve_implementation AssocItemKind::TyAlias");
+            AssocItemKind::Type(box TyAlias { generics, .. }) => {
+                debug!("resolve_implementation AssocItemKind::Type");
                 // We also need a new scope for the impl item type parameters.
                 self.with_generic_param_rib(
                     &generics.params,
@@ -2761,6 +2729,7 @@
                                 &item.kind,
                                 TypeNS,
                                 item.span,
+                                seen_trait_items,
                                 |i, s, c| TypeNotMemberOfTrait(i, s, c),
                             );
 
@@ -2782,6 +2751,7 @@
         kind: &AssocItemKind,
         ns: Namespace,
         span: Span,
+        seen_trait_items: &mut FxHashMap<DefId, Span>,
         err: F,
     ) where
         F: FnOnce(Ident, String, Option<Symbol>) -> ResolutionError<'a>,
@@ -2814,9 +2784,27 @@
         };
 
         let res = binding.res();
-        let Res::Def(def_kind, _) = res else { bug!() };
+        let Res::Def(def_kind, id_in_trait) = res else { bug!() };
+
+        match seen_trait_items.entry(id_in_trait) {
+            Entry::Occupied(entry) => {
+                self.report_error(
+                    span,
+                    ResolutionError::TraitImplDuplicate {
+                        name: ident.name,
+                        old_span: *entry.get(),
+                        trait_item_span: binding.span,
+                    },
+                );
+                return;
+            }
+            Entry::Vacant(entry) => {
+                entry.insert(span);
+            }
+        };
+
         match (def_kind, kind) {
-            (DefKind::AssocTy, AssocItemKind::TyAlias(..))
+            (DefKind::AssocTy, AssocItemKind::Type(..))
             | (DefKind::AssocFn, AssocItemKind::Fn(..))
             | (DefKind::AssocConst, AssocItemKind::Const(..)) => {
                 self.r.record_partial_res(id, PartialRes::new(res));
@@ -2830,7 +2818,7 @@
         let (code, kind) = match kind {
             AssocItemKind::Const(..) => (rustc_errors::error_code!(E0323), "const"),
             AssocItemKind::Fn(..) => (rustc_errors::error_code!(E0324), "method"),
-            AssocItemKind::TyAlias(..) => (rustc_errors::error_code!(E0325), "type"),
+            AssocItemKind::Type(..) => (rustc_errors::error_code!(E0325), "type"),
             AssocItemKind::MacCall(..) => span_bug!(span, "unexpanded macro"),
         };
         let trait_path = path_names_to_string(path);
@@ -2909,7 +2897,10 @@
     }
 
     fn is_base_res_local(&self, nid: NodeId) -> bool {
-        matches!(self.r.partial_res_map.get(&nid).map(|res| res.base_res()), Some(Res::Local(..)))
+        matches!(
+            self.r.partial_res_map.get(&nid).map(|res| res.expect_full_res()),
+            Some(Res::Local(..))
+        )
     }
 
     /// Checks that all of the arms in an or-pattern have exactly the
@@ -3312,6 +3303,7 @@
                     instead,
                     suggestion,
                     path: path.into(),
+                    is_call: source.is_call(),
                 });
             }
 
@@ -3376,6 +3368,7 @@
                     instead: false,
                     suggestion: None,
                     path: path.into(),
+                    is_call: source.is_call(),
                 });
             } else {
                 err.cancel();
@@ -3394,12 +3387,11 @@
             source.defer_to_typeck(),
             finalize,
         ) {
-            Ok(Some(partial_res)) if partial_res.unresolved_segments() == 0 => {
-                if source.is_expected(partial_res.base_res()) || partial_res.base_res() == Res::Err
-                {
+            Ok(Some(partial_res)) if let Some(res) = partial_res.full_res() => {
+                if source.is_expected(res) || res == Res::Err {
                     partial_res
                 } else {
-                    report_errors(self, Some(partial_res.base_res()))
+                    report_errors(self, Some(res))
                 }
             }
 
@@ -3607,20 +3599,21 @@
         };
 
         if path.len() > 1
-            && result.base_res() != Res::Err
+            && let Some(res) = result.full_res()
+            && res != Res::Err
             && path[0].ident.name != kw::PathRoot
             && path[0].ident.name != kw::DollarCrate
         {
             let unqualified_result = {
                 match self.resolve_path(&[*path.last().unwrap()], Some(ns), None) {
-                    PathResult::NonModule(path_res) => path_res.base_res(),
+                    PathResult::NonModule(path_res) => path_res.expect_full_res(),
                     PathResult::Module(ModuleOrUniformRoot::Module(module)) => {
                         module.res().unwrap()
                     }
                     _ => return Ok(Some(result)),
                 }
             };
-            if result.base_res() == unqualified_result {
+            if res == unqualified_result {
                 let lint = lint::builtin::UNUSED_QUALIFICATIONS;
                 self.r.lint_buffer.buffer_lint(
                     lint,
@@ -3947,8 +3940,6 @@
             Some((ident.name, ns)),
         )
     }
-<<<<<<< HEAD
-=======
 
     /// Construct the list of in-scope lifetime parameters for async lowering.
     /// We include all lifetime parameters, either named or "Fresh".
@@ -3984,7 +3975,6 @@
             self.r.extra_lifetime_params_map.insert(async_node_id, extra_lifetime_params);
         }
     }
->>>>>>> b1ab3b73
 }
 
 struct LifetimeCountVisitor<'a, 'b> {
