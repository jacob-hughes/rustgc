--- conflicted
+++ resolved
@@ -18,19 +18,12 @@
 use rustc_hir::def::DefKind;
 use rustc_hir::def_id::DefId;
 use rustc_macros::HashStable;
-<<<<<<< HEAD
 use rustc_span::symbol::sym;
 use rustc_span::{Span, DUMMY_SP};
 use rustc_target::abi::{Align, Integer, Size, TargetDataLayout};
 use smallvec::SmallVec;
 use std::mem::size_of;
 use std::{cmp, fmt, iter};
-=======
-use rustc_span::DUMMY_SP;
-use rustc_target::abi::{Integer, Size, TargetDataLayout};
-use smallvec::SmallVec;
-use std::{fmt, iter};
->>>>>>> 86ac0b41
 
 use rustc_middle::ty::layout::LayoutCx;
 
@@ -855,7 +848,6 @@
         }
     }
 
-<<<<<<< HEAD
     /// If `ty.needs_finalizer(...)` returns `true`, then `ty` is definitely
     /// non-copy and *might* have a destructor attached; if it returns
     /// `false`, then `ty` definitely has no destructor (i.e., no drop glue)
@@ -867,22 +859,6 @@
     /// Note that this method is used to check eligible types in unions.
     #[inline]
     pub fn needs_finalizer(&'tcx self, tcx: TyCtxt<'tcx>, param_env: ty::ParamEnv<'tcx>) -> bool {
-=======
-    /// Checks if `ty` has has a significant drop.
-    ///
-    /// Note that this method can return false even if `ty` has a destructor
-    /// attached; even if that is the case then the adt has been marked with
-    /// the attribute `rustc_insignificant_dtor`.
-    ///
-    /// Note that this method is used to check for change in drop order for
-    /// 2229 drop reorder migration analysis.
-    #[inline]
-    pub fn has_significant_drop(
-        &'tcx self,
-        tcx: TyCtxt<'tcx>,
-        param_env: ty::ParamEnv<'tcx>,
-    ) -> bool {
->>>>>>> 86ac0b41
         // Avoid querying in simple cases.
         match needs_drop_components(self, &tcx.data_layout) {
             Err(AlwaysRequiresDrop) => true,
@@ -897,8 +873,40 @@
                 // This doesn't depend on regions, so try to minimize distinct
                 // query keys used.
                 let erased = tcx.normalize_erasing_regions(param_env, query_ty);
-<<<<<<< HEAD
                 tcx.needs_finalizer_raw(param_env.and(erased))
+            }
+        }
+    }
+
+    /// Checks if `ty` has has a significant drop.
+    ///
+    /// Note that this method can return false even if `ty` has a destructor
+    /// attached; even if that is the case then the adt has been marked with
+    /// the attribute `rustc_insignificant_dtor`.
+    ///
+    /// Note that this method is used to check for change in drop order for
+    /// 2229 drop reorder migration analysis.
+    #[inline]
+    pub fn has_significant_drop(
+        &'tcx self,
+        tcx: TyCtxt<'tcx>,
+        param_env: ty::ParamEnv<'tcx>,
+    ) -> bool {
+        // Avoid querying in simple cases.
+        match needs_drop_components(self, &tcx.data_layout) {
+            Err(AlwaysRequiresDrop) => true,
+            Ok(components) => {
+                let query_ty = match *components {
+                    [] => return false,
+                    // If we've got a single component, call the query with that
+                    // to increase the chance that we hit the query cache.
+                    [component_ty] => component_ty,
+                    _ => self,
+                };
+                // This doesn't depend on regions, so try to minimize distinct
+                // query keys used.
+                let erased = tcx.normalize_erasing_regions(param_env, query_ty);
+                tcx.has_significant_drop_raw(param_env.and(erased))
             }
         }
     }
@@ -959,13 +967,6 @@
         (bitmap, ty_size)
     }
 
-=======
-                tcx.has_significant_drop_raw(param_env.and(erased))
-            }
-        }
-    }
-
->>>>>>> 86ac0b41
     /// Returns `true` if equality for this type is both reflexive and structural.
     ///
     /// Reflexive equality for a type is indicated by an `Eq` impl for that type.
