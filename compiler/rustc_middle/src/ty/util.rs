//! Miscellaneous type-system utilities that are too small to deserve their own modules.

use crate::middle::codegen_fn_attrs::CodegenFnAttrFlags;
use crate::ty::layout::IntegerExt;
use crate::ty::query::TyCtxtAt;
use crate::ty::subst::{GenericArgKind, Subst, SubstsRef};
use crate::ty::{
    self, DefIdTree, FallibleTypeFolder, Ty, TyCtxt, TypeFoldable, TypeFolder, TypeSuperFoldable,
    TypeVisitable,
};
use rustc_apfloat::Float as _;
use rustc_ast as ast;
use rustc_attr::{self as attr, SignedInt, UnsignedInt};
use rustc_data_structures::fx::{FxHashMap, FxHashSet};
use rustc_data_structures::stable_hasher::{HashStable, StableHasher};
use rustc_errors::ErrorGuaranteed;
use rustc_hir as hir;
use rustc_hir::def::{CtorOf, DefKind, Res};
use rustc_hir::def_id::DefId;
use rustc_index::bit_set::GrowableBitSet;
use rustc_macros::HashStable;
<<<<<<< HEAD
use rustc_query_system::ich::NodeIdHashingMode;
use rustc_span::symbol::sym;
use rustc_span::DUMMY_SP;
use rustc_target::abi::{Align, Integer, Size, TargetDataLayout};
=======
use rustc_span::{sym, DUMMY_SP};
use rustc_target::abi::{Integer, Size, TargetDataLayout};
use rustc_target::spec::abi::Abi;
>>>>>>> dcb444af
use smallvec::SmallVec;
use std::mem::size_of;
use std::{fmt, iter};

use rustc_middle::ty::layout::LayoutCx;

#[derive(Copy, Clone, Debug)]
pub struct Discr<'tcx> {
    /// Bit representation of the discriminant (e.g., `-128i8` is `0xFF_u128`).
    pub val: u128,
    pub ty: Ty<'tcx>,
}

/// Used as an input to [`TyCtxt::uses_unique_generic_params`].
#[derive(Copy, Clone, Debug, PartialEq, Eq)]
pub enum IgnoreRegions {
    Yes,
    No,
}

#[derive(Copy, Clone, Debug)]
pub enum NotUniqueParam<'tcx> {
    DuplicateParam(ty::GenericArg<'tcx>),
    NotParam(ty::GenericArg<'tcx>),
}

impl<'tcx> fmt::Display for Discr<'tcx> {
    fn fmt(&self, fmt: &mut fmt::Formatter<'_>) -> fmt::Result {
        match *self.ty.kind() {
            ty::Int(ity) => {
                let size = ty::tls::with(|tcx| Integer::from_int_ty(&tcx, ity).size());
                let x = self.val;
                // sign extend the raw representation to be an i128
                let x = size.sign_extend(x) as i128;
                write!(fmt, "{}", x)
            }
            _ => write!(fmt, "{}", self.val),
        }
    }
}

fn int_size_and_signed<'tcx>(tcx: TyCtxt<'tcx>, ty: Ty<'tcx>) -> (Size, bool) {
    let (int, signed) = match *ty.kind() {
        ty::Int(ity) => (Integer::from_int_ty(&tcx, ity), true),
        ty::Uint(uty) => (Integer::from_uint_ty(&tcx, uty), false),
        _ => bug!("non integer discriminant"),
    };
    (int.size(), signed)
}

impl<'tcx> Discr<'tcx> {
    /// Adds `1` to the value and wraps around if the maximum for the type is reached.
    pub fn wrap_incr(self, tcx: TyCtxt<'tcx>) -> Self {
        self.checked_add(tcx, 1).0
    }
    pub fn checked_add(self, tcx: TyCtxt<'tcx>, n: u128) -> (Self, bool) {
        let (size, signed) = int_size_and_signed(tcx, self.ty);
        let (val, oflo) = if signed {
            let min = size.signed_int_min();
            let max = size.signed_int_max();
            let val = size.sign_extend(self.val) as i128;
            assert!(n < (i128::MAX as u128));
            let n = n as i128;
            let oflo = val > max - n;
            let val = if oflo { min + (n - (max - val) - 1) } else { val + n };
            // zero the upper bits
            let val = val as u128;
            let val = size.truncate(val);
            (val, oflo)
        } else {
            let max = size.unsigned_int_max();
            let val = self.val;
            let oflo = val > max - n;
            let val = if oflo { n - (max - val) - 1 } else { val + n };
            (val, oflo)
        };
        (Self { val, ty: self.ty }, oflo)
    }
}

pub trait IntTypeExt {
    fn to_ty<'tcx>(&self, tcx: TyCtxt<'tcx>) -> Ty<'tcx>;
    fn disr_incr<'tcx>(&self, tcx: TyCtxt<'tcx>, val: Option<Discr<'tcx>>) -> Option<Discr<'tcx>>;
    fn initial_discriminant<'tcx>(&self, tcx: TyCtxt<'tcx>) -> Discr<'tcx>;
}

impl IntTypeExt for attr::IntType {
    fn to_ty<'tcx>(&self, tcx: TyCtxt<'tcx>) -> Ty<'tcx> {
        match *self {
            SignedInt(ast::IntTy::I8) => tcx.types.i8,
            SignedInt(ast::IntTy::I16) => tcx.types.i16,
            SignedInt(ast::IntTy::I32) => tcx.types.i32,
            SignedInt(ast::IntTy::I64) => tcx.types.i64,
            SignedInt(ast::IntTy::I128) => tcx.types.i128,
            SignedInt(ast::IntTy::Isize) => tcx.types.isize,
            UnsignedInt(ast::UintTy::U8) => tcx.types.u8,
            UnsignedInt(ast::UintTy::U16) => tcx.types.u16,
            UnsignedInt(ast::UintTy::U32) => tcx.types.u32,
            UnsignedInt(ast::UintTy::U64) => tcx.types.u64,
            UnsignedInt(ast::UintTy::U128) => tcx.types.u128,
            UnsignedInt(ast::UintTy::Usize) => tcx.types.usize,
        }
    }

    fn initial_discriminant<'tcx>(&self, tcx: TyCtxt<'tcx>) -> Discr<'tcx> {
        Discr { val: 0, ty: self.to_ty(tcx) }
    }

    fn disr_incr<'tcx>(&self, tcx: TyCtxt<'tcx>, val: Option<Discr<'tcx>>) -> Option<Discr<'tcx>> {
        if let Some(val) = val {
            assert_eq!(self.to_ty(tcx), val.ty);
            let (new, oflo) = val.checked_add(tcx, 1);
            if oflo { None } else { Some(new) }
        } else {
            Some(self.initial_discriminant(tcx))
        }
    }
}

impl<'tcx> TyCtxt<'tcx> {
    /// Creates a hash of the type `Ty` which will be the same no matter what crate
    /// context it's calculated within. This is used by the `type_id` intrinsic.
    pub fn type_id_hash(self, ty: Ty<'tcx>) -> u64 {
        // We want the type_id be independent of the types free regions, so we
        // erase them. The erase_regions() call will also anonymize bound
        // regions, which is desirable too.
        let ty = self.erase_regions(ty);

        self.with_stable_hashing_context(|mut hcx| {
            let mut hasher = StableHasher::new();
            hcx.while_hashing_spans(false, |hcx| ty.hash_stable(hcx, &mut hasher));
            hasher.finish()
        })
    }

    pub fn res_generics_def_id(self, res: Res) -> Option<DefId> {
        match res {
            Res::Def(DefKind::Ctor(CtorOf::Variant, _), def_id) => {
                Some(self.parent(self.parent(def_id)))
            }
            Res::Def(DefKind::Variant | DefKind::Ctor(CtorOf::Struct, _), def_id) => {
                Some(self.parent(def_id))
            }
            // Other `DefKind`s don't have generics and would ICE when calling
            // `generics_of`.
            Res::Def(
                DefKind::Struct
                | DefKind::Union
                | DefKind::Enum
                | DefKind::Trait
                | DefKind::OpaqueTy
                | DefKind::TyAlias
                | DefKind::ForeignTy
                | DefKind::TraitAlias
                | DefKind::AssocTy
                | DefKind::Fn
                | DefKind::AssocFn
                | DefKind::AssocConst
                | DefKind::Impl,
                def_id,
            ) => Some(def_id),
            Res::Err => None,
            _ => None,
        }
    }

    pub fn has_error_field(self, ty: Ty<'tcx>) -> bool {
        if let ty::Adt(def, substs) = *ty.kind() {
            for field in def.all_fields() {
                let field_ty = field.ty(self, substs);
                if let ty::Error(_) = field_ty.kind() {
                    return true;
                }
            }
        }
        false
    }

    /// Attempts to returns the deeply last field of nested structures, but
    /// does not apply any normalization in its search. Returns the same type
    /// if input `ty` is not a structure at all.
    pub fn struct_tail_without_normalization(self, ty: Ty<'tcx>) -> Ty<'tcx> {
        let tcx = self;
        tcx.struct_tail_with_normalize(ty, |ty| ty, || {})
    }

    /// Returns the deeply last field of nested structures, or the same type if
    /// not a structure at all. Corresponds to the only possible unsized field,
    /// and its type can be used to determine unsizing strategy.
    ///
    /// Should only be called if `ty` has no inference variables and does not
    /// need its lifetimes preserved (e.g. as part of codegen); otherwise
    /// normalization attempt may cause compiler bugs.
    pub fn struct_tail_erasing_lifetimes(
        self,
        ty: Ty<'tcx>,
        param_env: ty::ParamEnv<'tcx>,
    ) -> Ty<'tcx> {
        let tcx = self;
        tcx.struct_tail_with_normalize(ty, |ty| tcx.normalize_erasing_regions(param_env, ty), || {})
    }

    /// Returns the deeply last field of nested structures, or the same type if
    /// not a structure at all. Corresponds to the only possible unsized field,
    /// and its type can be used to determine unsizing strategy.
    ///
    /// This is parameterized over the normalization strategy (i.e. how to
    /// handle `<T as Trait>::Assoc` and `impl Trait`); pass the identity
    /// function to indicate no normalization should take place.
    ///
    /// See also `struct_tail_erasing_lifetimes`, which is suitable for use
    /// during codegen.
    pub fn struct_tail_with_normalize(
        self,
        mut ty: Ty<'tcx>,
        mut normalize: impl FnMut(Ty<'tcx>) -> Ty<'tcx>,
        // This is currently used to allow us to walk a ValTree
        // in lockstep with the type in order to get the ValTree branch that
        // corresponds to an unsized field.
        mut f: impl FnMut() -> (),
    ) -> Ty<'tcx> {
        let recursion_limit = self.recursion_limit();
        for iteration in 0.. {
            if !recursion_limit.value_within_limit(iteration) {
                return self.ty_error_with_message(
                    DUMMY_SP,
                    &format!("reached the recursion limit finding the struct tail for {}", ty),
                );
            }
            match *ty.kind() {
                ty::Adt(def, substs) => {
                    if !def.is_struct() {
                        break;
                    }
                    match def.non_enum_variant().fields.last() {
                        Some(field) => {
                            f();
                            ty = field.ty(self, substs);
                        }
                        None => break,
                    }
                }

                ty::Tuple(tys) if let Some((&last_ty, _)) = tys.split_last() => {
                    f();
                    ty = last_ty;
                }

                ty::Tuple(_) => break,

                ty::Projection(_) | ty::Opaque(..) => {
                    let normalized = normalize(ty);
                    if ty == normalized {
                        return ty;
                    } else {
                        ty = normalized;
                    }
                }

                _ => {
                    break;
                }
            }
        }
        ty
    }

    /// Same as applying `struct_tail` on `source` and `target`, but only
    /// keeps going as long as the two types are instances of the same
    /// structure definitions.
    /// For `(Foo<Foo<T>>, Foo<dyn Trait>)`, the result will be `(Foo<T>, Trait)`,
    /// whereas struct_tail produces `T`, and `Trait`, respectively.
    ///
    /// Should only be called if the types have no inference variables and do
    /// not need their lifetimes preserved (e.g., as part of codegen); otherwise,
    /// normalization attempt may cause compiler bugs.
    pub fn struct_lockstep_tails_erasing_lifetimes(
        self,
        source: Ty<'tcx>,
        target: Ty<'tcx>,
        param_env: ty::ParamEnv<'tcx>,
    ) -> (Ty<'tcx>, Ty<'tcx>) {
        let tcx = self;
        tcx.struct_lockstep_tails_with_normalize(source, target, |ty| {
            tcx.normalize_erasing_regions(param_env, ty)
        })
    }

    /// Same as applying `struct_tail` on `source` and `target`, but only
    /// keeps going as long as the two types are instances of the same
    /// structure definitions.
    /// For `(Foo<Foo<T>>, Foo<dyn Trait>)`, the result will be `(Foo<T>, Trait)`,
    /// whereas struct_tail produces `T`, and `Trait`, respectively.
    ///
    /// See also `struct_lockstep_tails_erasing_lifetimes`, which is suitable for use
    /// during codegen.
    pub fn struct_lockstep_tails_with_normalize(
        self,
        source: Ty<'tcx>,
        target: Ty<'tcx>,
        normalize: impl Fn(Ty<'tcx>) -> Ty<'tcx>,
    ) -> (Ty<'tcx>, Ty<'tcx>) {
        let (mut a, mut b) = (source, target);
        loop {
            match (&a.kind(), &b.kind()) {
                (&ty::Adt(a_def, a_substs), &ty::Adt(b_def, b_substs))
                    if a_def == b_def && a_def.is_struct() =>
                {
                    if let Some(f) = a_def.non_enum_variant().fields.last() {
                        a = f.ty(self, a_substs);
                        b = f.ty(self, b_substs);
                    } else {
                        break;
                    }
                }
                (&ty::Tuple(a_tys), &ty::Tuple(b_tys)) if a_tys.len() == b_tys.len() => {
                    if let Some(&a_last) = a_tys.last() {
                        a = a_last;
                        b = *b_tys.last().unwrap();
                    } else {
                        break;
                    }
                }
                (ty::Projection(_) | ty::Opaque(..), _)
                | (_, ty::Projection(_) | ty::Opaque(..)) => {
                    // If either side is a projection, attempt to
                    // progress via normalization. (Should be safe to
                    // apply to both sides as normalization is
                    // idempotent.)
                    let a_norm = normalize(a);
                    let b_norm = normalize(b);
                    if a == a_norm && b == b_norm {
                        break;
                    } else {
                        a = a_norm;
                        b = b_norm;
                    }
                }

                _ => break,
            }
        }
        (a, b)
    }

    /// Calculate the destructor of a given type.
    pub fn calculate_dtor(
        self,
        adt_did: DefId,
        validate: impl Fn(Self, DefId) -> Result<(), ErrorGuaranteed>,
    ) -> Option<ty::Destructor> {
        let drop_trait = self.lang_items().drop_trait()?;
        self.ensure().coherent_trait(drop_trait);

        let ty = self.type_of(adt_did);
        let (did, constness) = self.find_map_relevant_impl(drop_trait, ty, |impl_did| {
            if let Some(item_id) = self.associated_item_def_ids(impl_did).first() {
                if validate(self, impl_did).is_ok() {
                    return Some((*item_id, self.constness(impl_did)));
                }
            }
            None
        })?;

        Some(ty::Destructor { did, constness })
    }

    /// Returns the set of types that are required to be alive in
    /// order to run the destructor of `def` (see RFCs 769 and
    /// 1238).
    ///
    /// Note that this returns only the constraints for the
    /// destructor of `def` itself. For the destructors of the
    /// contents, you need `adt_dtorck_constraint`.
    pub fn destructor_constraints(self, def: ty::AdtDef<'tcx>) -> Vec<ty::subst::GenericArg<'tcx>> {
        let dtor = match def.destructor(self) {
            None => {
                debug!("destructor_constraints({:?}) - no dtor", def.did());
                return vec![];
            }
            Some(dtor) => dtor.did,
        };

        let impl_def_id = self.associated_item(dtor).container.id();
        let impl_generics = self.generics_of(impl_def_id);

        // We have a destructor - all the parameters that are not
        // pure_wrt_drop (i.e, don't have a #[may_dangle] attribute)
        // must be live.

        // We need to return the list of parameters from the ADTs
        // generics/substs that correspond to impure parameters on the
        // impl's generics. This is a bit ugly, but conceptually simple:
        //
        // Suppose our ADT looks like the following
        //
        //     struct S<X, Y, Z>(X, Y, Z);
        //
        // and the impl is
        //
        //     impl<#[may_dangle] P0, P1, P2> Drop for S<P1, P2, P0>
        //
        // We want to return the parameters (X, Y). For that, we match
        // up the item-substs <X, Y, Z> with the substs on the impl ADT,
        // <P1, P2, P0>, and then look up which of the impl substs refer to
        // parameters marked as pure.

        let impl_substs = match *self.type_of(impl_def_id).kind() {
            ty::Adt(def_, substs) if def_ == def => substs,
            _ => bug!(),
        };

        let item_substs = match *self.type_of(def.did()).kind() {
            ty::Adt(def_, substs) if def_ == def => substs,
            _ => bug!(),
        };

        let result = iter::zip(item_substs, impl_substs)
            .filter(|&(_, k)| {
                match k.unpack() {
                    GenericArgKind::Lifetime(region) => match region.kind() {
                        ty::ReEarlyBound(ref ebr) => {
                            !impl_generics.region_param(ebr, self).pure_wrt_drop
                        }
                        // Error: not a region param
                        _ => false,
                    },
                    GenericArgKind::Type(ty) => match ty.kind() {
                        ty::Param(ref pt) => !impl_generics.type_param(pt, self).pure_wrt_drop,
                        // Error: not a type param
                        _ => false,
                    },
                    GenericArgKind::Const(ct) => match ct.kind() {
                        ty::ConstKind::Param(ref pc) => {
                            !impl_generics.const_param(pc, self).pure_wrt_drop
                        }
                        // Error: not a const param
                        _ => false,
                    },
                }
            })
            .map(|(item_param, _)| item_param)
            .collect();
        debug!("destructor_constraint({:?}) = {:?}", def.did(), result);
        result
    }

    /// Checks whether each generic argument is simply a unique generic parameter.
    pub fn uses_unique_generic_params(
        self,
        substs: SubstsRef<'tcx>,
        ignore_regions: IgnoreRegions,
    ) -> Result<(), NotUniqueParam<'tcx>> {
        let mut seen = GrowableBitSet::default();
        for arg in substs {
            match arg.unpack() {
                GenericArgKind::Lifetime(lt) => {
                    if ignore_regions == IgnoreRegions::No {
                        let ty::ReEarlyBound(p) = lt.kind() else {
                            return Err(NotUniqueParam::NotParam(lt.into()))
                        };
                        if !seen.insert(p.index) {
                            return Err(NotUniqueParam::DuplicateParam(lt.into()));
                        }
                    }
                }
                GenericArgKind::Type(t) => match t.kind() {
                    ty::Param(p) => {
                        if !seen.insert(p.index) {
                            return Err(NotUniqueParam::DuplicateParam(t.into()));
                        }
                    }
                    _ => return Err(NotUniqueParam::NotParam(t.into())),
                },
                GenericArgKind::Const(c) => match c.kind() {
                    ty::ConstKind::Param(p) => {
                        if !seen.insert(p.index) {
                            return Err(NotUniqueParam::DuplicateParam(c.into()));
                        }
                    }
                    _ => return Err(NotUniqueParam::NotParam(c.into())),
                },
            }
        }

        Ok(())
    }

    /// Returns `true` if `def_id` refers to a closure (e.g., `|x| x * 2`). Note
    /// that closures have a `DefId`, but the closure *expression* also
    /// has a `HirId` that is located within the context where the
    /// closure appears (and, sadly, a corresponding `NodeId`, since
    /// those are not yet phased out). The parent of the closure's
    /// `DefId` will also be the context where it appears.
    pub fn is_closure(self, def_id: DefId) -> bool {
        matches!(self.def_kind(def_id), DefKind::Closure | DefKind::Generator)
    }

    /// Returns `true` if `def_id` refers to a definition that does not have its own
    /// type-checking context, i.e. closure, generator or inline const.
    pub fn is_typeck_child(self, def_id: DefId) -> bool {
        matches!(
            self.def_kind(def_id),
            DefKind::Closure | DefKind::Generator | DefKind::InlineConst
        )
    }

    /// Returns `true` if `def_id` refers to a trait (i.e., `trait Foo { ... }`).
    pub fn is_trait(self, def_id: DefId) -> bool {
        self.def_kind(def_id) == DefKind::Trait
    }

    /// Returns `true` if `def_id` refers to a trait alias (i.e., `trait Foo = ...;`),
    /// and `false` otherwise.
    pub fn is_trait_alias(self, def_id: DefId) -> bool {
        self.def_kind(def_id) == DefKind::TraitAlias
    }

    /// Returns `true` if this `DefId` refers to the implicit constructor for
    /// a tuple struct like `struct Foo(u32)`, and `false` otherwise.
    pub fn is_constructor(self, def_id: DefId) -> bool {
        matches!(self.def_kind(def_id), DefKind::Ctor(..))
    }

    /// Given the `DefId`, returns the `DefId` of the innermost item that
    /// has its own type-checking context or "inference environment".
    ///
    /// For example, a closure has its own `DefId`, but it is type-checked
    /// with the containing item. Similarly, an inline const block has its
    /// own `DefId` but it is type-checked together with the containing item.
    ///
    /// Therefore, when we fetch the
    /// `typeck` the closure, for example, we really wind up
    /// fetching the `typeck` the enclosing fn item.
    pub fn typeck_root_def_id(self, def_id: DefId) -> DefId {
        let mut def_id = def_id;
        while self.is_typeck_child(def_id) {
            def_id = self.parent(def_id);
        }
        def_id
    }

    /// Given the `DefId` and substs a closure, creates the type of
    /// `self` argument that the closure expects. For example, for a
    /// `Fn` closure, this would return a reference type `&T` where
    /// `T = closure_ty`.
    ///
    /// Returns `None` if this closure's kind has not yet been inferred.
    /// This should only be possible during type checking.
    ///
    /// Note that the return value is a late-bound region and hence
    /// wrapped in a binder.
    pub fn closure_env_ty(
        self,
        closure_def_id: DefId,
        closure_substs: SubstsRef<'tcx>,
        env_region: ty::RegionKind<'tcx>,
    ) -> Option<Ty<'tcx>> {
        let closure_ty = self.mk_closure(closure_def_id, closure_substs);
        let closure_kind_ty = closure_substs.as_closure().kind_ty();
        let closure_kind = closure_kind_ty.to_opt_closure_kind()?;
        let env_ty = match closure_kind {
            ty::ClosureKind::Fn => self.mk_imm_ref(self.mk_region(env_region), closure_ty),
            ty::ClosureKind::FnMut => self.mk_mut_ref(self.mk_region(env_region), closure_ty),
            ty::ClosureKind::FnOnce => closure_ty,
        };
        Some(env_ty)
    }

    /// Returns `true` if the node pointed to by `def_id` is a `static` item.
    #[inline]
    pub fn is_static(self, def_id: DefId) -> bool {
        matches!(self.def_kind(def_id), DefKind::Static(_))
    }

    #[inline]
    pub fn static_mutability(self, def_id: DefId) -> Option<hir::Mutability> {
        if let DefKind::Static(mt) = self.def_kind(def_id) { Some(mt) } else { None }
    }

    /// Returns `true` if this is a `static` item with the `#[thread_local]` attribute.
    pub fn is_thread_local_static(self, def_id: DefId) -> bool {
        self.codegen_fn_attrs(def_id).flags.contains(CodegenFnAttrFlags::THREAD_LOCAL)
    }

    /// Returns `true` if the node pointed to by `def_id` is a mutable `static` item.
    #[inline]
    pub fn is_mutable_static(self, def_id: DefId) -> bool {
        self.static_mutability(def_id) == Some(hir::Mutability::Mut)
    }

    /// Get the type of the pointer to the static that we use in MIR.
    pub fn static_ptr_ty(self, def_id: DefId) -> Ty<'tcx> {
        // Make sure that any constants in the static's type are evaluated.
        let static_ty = self.normalize_erasing_regions(ty::ParamEnv::empty(), self.type_of(def_id));

        // Make sure that accesses to unsafe statics end up using raw pointers.
        // For thread-locals, this needs to be kept in sync with `Rvalue::ty`.
        if self.is_mutable_static(def_id) {
            self.mk_mut_ptr(static_ty)
        } else if self.is_foreign_item(def_id) {
            self.mk_imm_ptr(static_ty)
        } else {
            self.mk_imm_ref(self.lifetimes.re_erased, static_ty)
        }
    }

    /// Expands the given impl trait type, stopping if the type is recursive.
    #[instrument(skip(self), level = "debug")]
    pub fn try_expand_impl_trait_type(
        self,
        def_id: DefId,
        substs: SubstsRef<'tcx>,
    ) -> Result<Ty<'tcx>, Ty<'tcx>> {
        let mut visitor = OpaqueTypeExpander {
            seen_opaque_tys: FxHashSet::default(),
            expanded_cache: FxHashMap::default(),
            primary_def_id: Some(def_id),
            found_recursion: false,
            found_any_recursion: false,
            check_recursion: true,
            tcx: self,
        };

        let expanded_type = visitor.expand_opaque_ty(def_id, substs).unwrap();
        trace!(?expanded_type);
        if visitor.found_recursion { Err(expanded_type) } else { Ok(expanded_type) }
    }

    pub fn bound_type_of(self, def_id: DefId) -> ty::EarlyBinder<Ty<'tcx>> {
        ty::EarlyBinder(self.type_of(def_id))
    }

    pub fn bound_fn_sig(self, def_id: DefId) -> ty::EarlyBinder<ty::PolyFnSig<'tcx>> {
        ty::EarlyBinder(self.fn_sig(def_id))
    }

    pub fn bound_impl_trait_ref(
        self,
        def_id: DefId,
    ) -> Option<ty::EarlyBinder<ty::TraitRef<'tcx>>> {
        self.impl_trait_ref(def_id).map(|i| ty::EarlyBinder(i))
    }

    pub fn bound_explicit_item_bounds(
        self,
        def_id: DefId,
    ) -> ty::EarlyBinder<&'tcx [(ty::Predicate<'tcx>, rustc_span::Span)]> {
        ty::EarlyBinder(self.explicit_item_bounds(def_id))
    }

    pub fn bound_item_bounds(
        self,
        def_id: DefId,
    ) -> ty::EarlyBinder<&'tcx ty::List<ty::Predicate<'tcx>>> {
        ty::EarlyBinder(self.item_bounds(def_id))
    }

    pub fn bound_const_param_default(self, def_id: DefId) -> ty::EarlyBinder<ty::Const<'tcx>> {
        ty::EarlyBinder(self.const_param_default(def_id))
    }
}

struct OpaqueTypeExpander<'tcx> {
    // Contains the DefIds of the opaque types that are currently being
    // expanded. When we expand an opaque type we insert the DefId of
    // that type, and when we finish expanding that type we remove the
    // its DefId.
    seen_opaque_tys: FxHashSet<DefId>,
    // Cache of all expansions we've seen so far. This is a critical
    // optimization for some large types produced by async fn trees.
    expanded_cache: FxHashMap<(DefId, SubstsRef<'tcx>), Ty<'tcx>>,
    primary_def_id: Option<DefId>,
    found_recursion: bool,
    found_any_recursion: bool,
    /// Whether or not to check for recursive opaque types.
    /// This is `true` when we're explicitly checking for opaque type
    /// recursion, and 'false' otherwise to avoid unnecessary work.
    check_recursion: bool,
    tcx: TyCtxt<'tcx>,
}

impl<'tcx> OpaqueTypeExpander<'tcx> {
    fn expand_opaque_ty(&mut self, def_id: DefId, substs: SubstsRef<'tcx>) -> Option<Ty<'tcx>> {
        if self.found_any_recursion {
            return None;
        }
        let substs = substs.fold_with(self);
        if !self.check_recursion || self.seen_opaque_tys.insert(def_id) {
            let expanded_ty = match self.expanded_cache.get(&(def_id, substs)) {
                Some(expanded_ty) => *expanded_ty,
                None => {
                    let generic_ty = self.tcx.bound_type_of(def_id);
                    let concrete_ty = generic_ty.subst(self.tcx, substs);
                    let expanded_ty = self.fold_ty(concrete_ty);
                    self.expanded_cache.insert((def_id, substs), expanded_ty);
                    expanded_ty
                }
            };
            if self.check_recursion {
                self.seen_opaque_tys.remove(&def_id);
            }
            Some(expanded_ty)
        } else {
            // If another opaque type that we contain is recursive, then it
            // will report the error, so we don't have to.
            self.found_any_recursion = true;
            self.found_recursion = def_id == *self.primary_def_id.as_ref().unwrap();
            None
        }
    }
}

impl<'tcx> TypeFolder<'tcx> for OpaqueTypeExpander<'tcx> {
    fn tcx(&self) -> TyCtxt<'tcx> {
        self.tcx
    }

    fn fold_ty(&mut self, t: Ty<'tcx>) -> Ty<'tcx> {
        if let ty::Opaque(def_id, substs) = *t.kind() {
            self.expand_opaque_ty(def_id, substs).unwrap_or(t)
        } else if t.has_opaque_types() {
            t.super_fold_with(self)
        } else {
            t
        }
    }
}

impl<'tcx> Ty<'tcx> {
    /// Returns the maximum value for the given numeric type (including `char`s)
    /// or returns `None` if the type is not numeric.
    pub fn numeric_max_val(self, tcx: TyCtxt<'tcx>) -> Option<ty::Const<'tcx>> {
        let val = match self.kind() {
            ty::Int(_) | ty::Uint(_) => {
                let (size, signed) = int_size_and_signed(tcx, self);
                let val =
                    if signed { size.signed_int_max() as u128 } else { size.unsigned_int_max() };
                Some(val)
            }
            ty::Char => Some(std::char::MAX as u128),
            ty::Float(fty) => Some(match fty {
                ty::FloatTy::F32 => rustc_apfloat::ieee::Single::INFINITY.to_bits(),
                ty::FloatTy::F64 => rustc_apfloat::ieee::Double::INFINITY.to_bits(),
            }),
            _ => None,
        };

        val.map(|v| ty::Const::from_bits(tcx, v, ty::ParamEnv::empty().and(self)))
    }

    /// Returns the minimum value for the given numeric type (including `char`s)
    /// or returns `None` if the type is not numeric.
    pub fn numeric_min_val(self, tcx: TyCtxt<'tcx>) -> Option<ty::Const<'tcx>> {
        let val = match self.kind() {
            ty::Int(_) | ty::Uint(_) => {
                let (size, signed) = int_size_and_signed(tcx, self);
                let val = if signed { size.truncate(size.signed_int_min() as u128) } else { 0 };
                Some(val)
            }
            ty::Char => Some(0),
            ty::Float(fty) => Some(match fty {
                ty::FloatTy::F32 => (-::rustc_apfloat::ieee::Single::INFINITY).to_bits(),
                ty::FloatTy::F64 => (-::rustc_apfloat::ieee::Double::INFINITY).to_bits(),
            }),
            _ => None,
        };

        val.map(|v| ty::Const::from_bits(tcx, v, ty::ParamEnv::empty().and(self)))
    }

    /// Checks whether values of this type `T` are *moved* or *copied*
    /// when referenced -- this amounts to a check for whether `T:
    /// Copy`, but note that we **don't** consider lifetimes when
    /// doing this check. This means that we may generate MIR which
    /// does copies even when the type actually doesn't satisfy the
    /// full requirements for the `Copy` trait (cc #29149) -- this
    /// winds up being reported as an error during NLL borrow check.
    pub fn is_copy_modulo_regions(
        self,
        tcx_at: TyCtxtAt<'tcx>,
        param_env: ty::ParamEnv<'tcx>,
    ) -> bool {
        self.is_trivially_pure_clone_copy() || tcx_at.is_copy_raw(param_env.and(self))
    }

    // Checks whether values of this type `T` implement the `NoFinalize` trait
    // -- non-finalizable types are those that can be used inside a Gc without a
    // finalizer method required when their memory is reclaimed.
    pub fn is_no_finalize_modulo_regions(
        &'tcx self,
        tcx_at: TyCtxtAt<'tcx>,
        param_env: ty::ParamEnv<'tcx>,
    ) -> bool {
        tcx_at.is_no_finalize_raw(param_env.and(self))
    }

    /// Checks whether values of this type `T` have a size known at
    /// compile time (i.e., whether `T: Sized`). Lifetimes are ignored
    /// for the purposes of this check, so it can be an
    /// over-approximation in generic contexts, where one can have
    /// strange rules like `<T as Foo<'static>>::Bar: Sized` that
    /// actually carry lifetime requirements.
    pub fn is_sized(self, tcx_at: TyCtxtAt<'tcx>, param_env: ty::ParamEnv<'tcx>) -> bool {
        self.is_trivially_sized(tcx_at.tcx) || tcx_at.is_sized_raw(param_env.and(self))
    }

    /// Checks whether values of this type `T` implement the `Freeze`
    /// trait -- frozen types are those that do not contain an
    /// `UnsafeCell` anywhere. This is a language concept used to
    /// distinguish "true immutability", which is relevant to
    /// optimization as well as the rules around static values. Note
    /// that the `Freeze` trait is not exposed to end users and is
    /// effectively an implementation detail.
    pub fn is_freeze(self, tcx_at: TyCtxtAt<'tcx>, param_env: ty::ParamEnv<'tcx>) -> bool {
        self.is_trivially_freeze() || tcx_at.is_freeze_raw(param_env.and(self))
    }

    // Checks whether values of this type `T` implement the `NoTrace` trait
    // -- non-trace types are those that do not contain (either transitively
    // or directly) pointers to GC'd types.
    pub fn is_no_trace(&'tcx self, tcx_at: TyCtxtAt<'tcx>, param_env: ty::ParamEnv<'tcx>) -> bool {
        tcx_at.is_no_trace_raw(param_env.and(self))
    }

    // Checks whether values of this type `T` implement the `Conservative` trait
    // -- conservative types are those with contents which are opaque to the
    // collector, and must be marked as unknown chunks of memory.
    pub fn is_conservative(
        &'tcx self,
        tcx_at: TyCtxtAt<'tcx>,
        param_env: ty::ParamEnv<'tcx>,
    ) -> bool {
        tcx_at.is_conservative_raw(param_env.and(self))
    }

    pub fn needs_tracing(
        &'tcx self,
        tcx_at: TyCtxtAt<'tcx>,
        param_env: ty::ParamEnv<'tcx>,
    ) -> bool {
        self.is_conservative(tcx_at, param_env) || !self.is_no_trace(tcx_at, param_env)
    }

    pub fn can_trace_precisely(
        &'tcx self,
        tcx_at: TyCtxtAt<'tcx>,
        param_env: ty::ParamEnv<'tcx>,
    ) -> bool {
        !self.is_conservative(tcx_at, param_env)
    }

    pub fn is_collectable(
        &'tcx self,
        tcx_at: TyCtxtAt<'tcx>,
        param_env: ty::ParamEnv<'tcx>,
    ) -> bool {
        tcx_at.is_collectable_raw(param_env.and(self))
    }

    pub fn must_check_component_tys_for_finalizer(
        &'tcx self,
        tcx_at: TyCtxtAt<'tcx>,
        param_env: ty::ParamEnv<'tcx>,
    ) -> bool {
        tcx_at.must_check_component_tys_for_finalizer_raw(param_env.and(self))
    }

    /// Fast path helper for testing if a type is `Freeze`.
    ///
    /// Returning true means the type is known to be `Freeze`. Returning
    /// `false` means nothing -- could be `Freeze`, might not be.
    fn is_trivially_freeze(self) -> bool {
        match self.kind() {
            ty::Int(_)
            | ty::Uint(_)
            | ty::Float(_)
            | ty::Bool
            | ty::Char
            | ty::Str
            | ty::Never
            | ty::Ref(..)
            | ty::RawPtr(_)
            | ty::FnDef(..)
            | ty::Error(_)
            | ty::FnPtr(_) => true,
            ty::Tuple(fields) => fields.iter().all(Self::is_trivially_freeze),
            ty::Slice(elem_ty) | ty::Array(elem_ty, _) => elem_ty.is_trivially_freeze(),
            ty::Adt(..)
            | ty::Bound(..)
            | ty::Closure(..)
            | ty::Dynamic(..)
            | ty::Foreign(_)
            | ty::Generator(..)
            | ty::GeneratorWitness(_)
            | ty::Infer(_)
            | ty::Opaque(..)
            | ty::Param(_)
            | ty::Placeholder(_)
            | ty::Projection(_) => false,
        }
    }

    /// Checks whether values of this type `T` implement the `Unpin` trait.
    pub fn is_unpin(self, tcx_at: TyCtxtAt<'tcx>, param_env: ty::ParamEnv<'tcx>) -> bool {
        self.is_trivially_unpin() || tcx_at.is_unpin_raw(param_env.and(self))
    }

    /// Fast path helper for testing if a type is `Unpin`.
    ///
    /// Returning true means the type is known to be `Unpin`. Returning
    /// `false` means nothing -- could be `Unpin`, might not be.
    fn is_trivially_unpin(self) -> bool {
        match self.kind() {
            ty::Int(_)
            | ty::Uint(_)
            | ty::Float(_)
            | ty::Bool
            | ty::Char
            | ty::Str
            | ty::Never
            | ty::Ref(..)
            | ty::RawPtr(_)
            | ty::FnDef(..)
            | ty::Error(_)
            | ty::FnPtr(_) => true,
            ty::Tuple(fields) => fields.iter().all(Self::is_trivially_unpin),
            ty::Slice(elem_ty) | ty::Array(elem_ty, _) => elem_ty.is_trivially_unpin(),
            ty::Adt(..)
            | ty::Bound(..)
            | ty::Closure(..)
            | ty::Dynamic(..)
            | ty::Foreign(_)
            | ty::Generator(..)
            | ty::GeneratorWitness(_)
            | ty::Infer(_)
            | ty::Opaque(..)
            | ty::Param(_)
            | ty::Placeholder(_)
            | ty::Projection(_) => false,
        }
    }

    /// If `ty.needs_drop(...)` returns `true`, then `ty` is definitely
    /// non-copy and *might* have a destructor attached; if it returns
    /// `false`, then `ty` definitely has no destructor (i.e., no drop glue).
    ///
    /// (Note that this implies that if `ty` has a destructor attached,
    /// then `needs_drop` will definitely return `true` for `ty`.)
    ///
    /// Note that this method is used to check eligible types in unions.
    #[inline]
    pub fn needs_drop(self, tcx: TyCtxt<'tcx>, param_env: ty::ParamEnv<'tcx>) -> bool {
        // Avoid querying in simple cases.
        match needs_drop_components(self, &tcx.data_layout) {
            Err(AlwaysRequiresDrop) => true,
            Ok(components) => {
                let query_ty = match *components {
                    [] => return false,
                    // If we've got a single component, call the query with that
                    // to increase the chance that we hit the query cache.
                    [component_ty] => component_ty,
                    _ => self,
                };

                // This doesn't depend on regions, so try to minimize distinct
                // query keys used.
                // If normalization fails, we just use `query_ty`.
                let query_ty =
                    tcx.try_normalize_erasing_regions(param_env, query_ty).unwrap_or(query_ty);

                tcx.needs_drop_raw(param_env.and(query_ty))
            }
        }
    }

    /// If `ty.needs_finalizer(...)` returns `true`, then `ty` is definitely
    /// non-copy and *might* have a destructor attached; if it returns
    /// `false`, then `ty` definitely has no destructor (i.e., no drop glue)
    /// *or* `ty` implements the `NoFinalize` trait.
    ///
    /// (Note that this implies that if `ty` has a destructor attached,
    /// then `needs_drop` will definitely return `true` for `ty`.)
    ///
    /// Note that this method is used to check eligible types in unions.
    #[inline]
    pub fn needs_finalizer(&'tcx self, tcx: TyCtxt<'tcx>, param_env: ty::ParamEnv<'tcx>) -> bool {
        if tcx.sess.opts.debugging_opts.gc_disable_finalizers {
            return false;
        }

        if !tcx.sess.opts.debugging_opts.gc_optimize_finalizers {
            return self.needs_drop(tcx, param_env);
        }
        // Avoid querying in simple cases.
        match needs_drop_components(self, &tcx.data_layout) {
            Err(AlwaysRequiresDrop) => true,
            Ok(components) => {
                let query_ty = match *components {
                    [] => return false,
                    // If we've got a single component, call the query with that
                    // to increase the chance that we hit the query cache.
                    [component_ty] => component_ty,
                    _ => self,
                };
                // This doesn't depend on regions, so try to minimize distinct
                // query keys used.
                let erased = tcx.normalize_erasing_regions(param_env, query_ty);
                tcx.needs_finalizer_raw(param_env.and(erased))
            }
        }
    }

    /// Checks if `ty` has has a significant drop.
    ///
    /// Note that this method can return false even if `ty` has a destructor
    /// attached; even if that is the case then the adt has been marked with
    /// the attribute `rustc_insignificant_dtor`.
    ///
    /// Note that this method is used to check for change in drop order for
    /// 2229 drop reorder migration analysis.
    #[inline]
    pub fn has_significant_drop(self, tcx: TyCtxt<'tcx>, param_env: ty::ParamEnv<'tcx>) -> bool {
        // Avoid querying in simple cases.
        match needs_drop_components(self, &tcx.data_layout) {
            Err(AlwaysRequiresDrop) => true,
            Ok(components) => {
                let query_ty = match *components {
                    [] => return false,
                    // If we've got a single component, call the query with that
                    // to increase the chance that we hit the query cache.
                    [component_ty] => component_ty,
                    _ => self,
                };

                // FIXME(#86868): We should be canonicalizing, or else moving this to a method of inference
                // context, or *something* like that, but for now just avoid passing inference
                // variables to queries that can't cope with them. Instead, conservatively
                // return "true" (may change drop order).
                if query_ty.needs_infer() {
                    return true;
                }

                // This doesn't depend on regions, so try to minimize distinct
                // query keys used.
                let erased = tcx.normalize_erasing_regions(param_env, query_ty);
                tcx.has_significant_drop_raw(param_env.and(erased))
            }
        }
    }

    pub fn gc_layout(&'tcx self, tcx: TyCtxt<'tcx>, param_env: ty::ParamEnv<'tcx>) -> (u64, u64) {
        let layout = tcx.layout_of(param_env.and(self)).unwrap();
        let w_size = Size::from_bytes(size_of::<usize>());
        let w_align = Align::from_bytes(w_size.bytes()).unwrap();
        let mut bitmap: u64 = u64::MAX;
        let adt_def = self.ty_adt_def();

        if layout.align.abi.bytes() < (w_size.bytes())
            || self.is_no_trace(tcx.at(DUMMY_SP), param_env)
        {
            // If an ADT is aligned to a size smaller than 1 word, then it
            // contains no fields large enough to represent a GC pointer.
            return (0, 0);
        }

        if adt_def.is_none() {
            // FIXME: Non-ADT types are not yet supported for precise tracing,
            // so ensure that they are scanned conservatively.
            return (1, 0);
        }

        let src_field_iter = adt_def.unwrap().all_fields();

        for i in layout.fields.index_by_increasing_offset() {
            let target_offset = layout.fields.offset(usize::from(i));

            let layout_cx = LayoutCx { tcx, param_env };
            let field = layout.field(&layout_cx, i);

            if field.size < w_size {
                // If a field is smaller than a word, it will either be shuffled
                // around in the struct or padded to the min alignment with
                // uninitialized memory. Whatever the case, the word it lives in is
                // never going to be a valid pointer.
                //
                // target_offset is the byte in the struct's layout where this field
                // begins. Diving by w_align gives the offset in words.
                let mask = target_offset.bytes() / w_align.bytes();
                bitmap &= !(1 << mask);
            }

            let no_trace = field.ty.is_no_trace(tcx.at(DUMMY_SP), param_env);

            if no_trace || tcx.has_attr(src_field_iter.clone().nth(i).unwrap().did, sym::no_trace) {
                let start = target_offset.bytes() / w_align.bytes();
                let end = start + (field.size.bytes() / w_align.bytes());
                for n in start..end {
                    bitmap &= !(1 << n);
                }
            }
        }

        let ty_size = layout.size.bytes() / w_size.bytes(); // In words
        (bitmap, ty_size)
    }

    /// Returns `true` if equality for this type is both reflexive and structural.
    ///
    /// Reflexive equality for a type is indicated by an `Eq` impl for that type.
    ///
    /// Primitive types (`u32`, `str`) have structural equality by definition. For composite data
    /// types, equality for the type as a whole is structural when it is the same as equality
    /// between all components (fields, array elements, etc.) of that type. For ADTs, structural
    /// equality is indicated by an implementation of `PartialStructuralEq` and `StructuralEq` for
    /// that type.
    ///
    /// This function is "shallow" because it may return `true` for a composite type whose fields
    /// are not `StructuralEq`. For example, `[T; 4]` has structural equality regardless of `T`
    /// because equality for arrays is determined by the equality of each array element. If you
    /// want to know whether a given call to `PartialEq::eq` will proceed structurally all the way
    /// down, you will need to use a type visitor.
    #[inline]
    pub fn is_structural_eq_shallow(self, tcx: TyCtxt<'tcx>) -> bool {
        match self.kind() {
            // Look for an impl of both `PartialStructuralEq` and `StructuralEq`.
            ty::Adt(..) => tcx.has_structural_eq_impls(self),

            // Primitive types that satisfy `Eq`.
            ty::Bool | ty::Char | ty::Int(_) | ty::Uint(_) | ty::Str | ty::Never => true,

            // Composite types that satisfy `Eq` when all of their fields do.
            //
            // Because this function is "shallow", we return `true` for these composites regardless
            // of the type(s) contained within.
            ty::Ref(..) | ty::Array(..) | ty::Slice(_) | ty::Tuple(..) => true,

            // Raw pointers use bitwise comparison.
            ty::RawPtr(_) | ty::FnPtr(_) => true,

            // Floating point numbers are not `Eq`.
            ty::Float(_) => false,

            // Conservatively return `false` for all others...

            // Anonymous function types
            ty::FnDef(..) | ty::Closure(..) | ty::Dynamic(..) | ty::Generator(..) => false,

            // Generic or inferred types
            //
            // FIXME(ecstaticmorse): Maybe we should `bug` here? This should probably only be
            // called for known, fully-monomorphized types.
            ty::Projection(_)
            | ty::Opaque(..)
            | ty::Param(_)
            | ty::Bound(..)
            | ty::Placeholder(_)
            | ty::Infer(_) => false,

            ty::Foreign(_) | ty::GeneratorWitness(..) | ty::Error(_) => false,
        }
    }

    /// Peel off all reference types in this type until there are none left.
    ///
    /// This method is idempotent, i.e. `ty.peel_refs().peel_refs() == ty.peel_refs()`.
    ///
    /// # Examples
    ///
    /// - `u8` -> `u8`
    /// - `&'a mut u8` -> `u8`
    /// - `&'a &'b u8` -> `u8`
    /// - `&'a *const &'b u8 -> *const &'b u8`
    pub fn peel_refs(self) -> Ty<'tcx> {
        let mut ty = self;
        while let ty::Ref(_, inner_ty, _) = ty.kind() {
            ty = *inner_ty;
        }
        ty
    }

    #[inline]
    pub fn outer_exclusive_binder(self) -> ty::DebruijnIndex {
        self.0.outer_exclusive_binder
    }
}

pub enum ExplicitSelf<'tcx> {
    ByValue,
    ByReference(ty::Region<'tcx>, hir::Mutability),
    ByRawPointer(hir::Mutability),
    ByBox,
    Other,
}

impl<'tcx> ExplicitSelf<'tcx> {
    /// Categorizes an explicit self declaration like `self: SomeType`
    /// into either `self`, `&self`, `&mut self`, `Box<self>`, or
    /// `Other`.
    /// This is mainly used to require the arbitrary_self_types feature
    /// in the case of `Other`, to improve error messages in the common cases,
    /// and to make `Other` non-object-safe.
    ///
    /// Examples:
    ///
    /// ```ignore (illustrative)
    /// impl<'a> Foo for &'a T {
    ///     // Legal declarations:
    ///     fn method1(self: &&'a T); // ExplicitSelf::ByReference
    ///     fn method2(self: &'a T); // ExplicitSelf::ByValue
    ///     fn method3(self: Box<&'a T>); // ExplicitSelf::ByBox
    ///     fn method4(self: Rc<&'a T>); // ExplicitSelf::Other
    ///
    ///     // Invalid cases will be caught by `check_method_receiver`:
    ///     fn method_err1(self: &'a mut T); // ExplicitSelf::Other
    ///     fn method_err2(self: &'static T) // ExplicitSelf::ByValue
    ///     fn method_err3(self: &&T) // ExplicitSelf::ByReference
    /// }
    /// ```
    ///
    pub fn determine<P>(self_arg_ty: Ty<'tcx>, is_self_ty: P) -> ExplicitSelf<'tcx>
    where
        P: Fn(Ty<'tcx>) -> bool,
    {
        use self::ExplicitSelf::*;

        match *self_arg_ty.kind() {
            _ if is_self_ty(self_arg_ty) => ByValue,
            ty::Ref(region, ty, mutbl) if is_self_ty(ty) => ByReference(region, mutbl),
            ty::RawPtr(ty::TypeAndMut { ty, mutbl }) if is_self_ty(ty) => ByRawPointer(mutbl),
            ty::Adt(def, _) if def.is_box() && is_self_ty(self_arg_ty.boxed_ty()) => ByBox,
            _ => Other,
        }
    }
}

/// Returns a list of types such that the given type needs drop if and only if
/// *any* of the returned types need drop. Returns `Err(AlwaysRequiresDrop)` if
/// this type always needs drop.
pub fn needs_drop_components<'tcx>(
    ty: Ty<'tcx>,
    target_layout: &TargetDataLayout,
) -> Result<SmallVec<[Ty<'tcx>; 2]>, AlwaysRequiresDrop> {
    match ty.kind() {
        ty::Infer(ty::FreshIntTy(_))
        | ty::Infer(ty::FreshFloatTy(_))
        | ty::Bool
        | ty::Int(_)
        | ty::Uint(_)
        | ty::Float(_)
        | ty::Never
        | ty::FnDef(..)
        | ty::FnPtr(_)
        | ty::Char
        | ty::GeneratorWitness(..)
        | ty::RawPtr(_)
        | ty::Ref(..)
        | ty::Str => Ok(SmallVec::new()),

        // Foreign types can never have destructors.
        ty::Foreign(..) => Ok(SmallVec::new()),

        ty::Dynamic(..) | ty::Error(_) => Err(AlwaysRequiresDrop),

        ty::Slice(ty) => needs_drop_components(*ty, target_layout),
        ty::Array(elem_ty, size) => {
            match needs_drop_components(*elem_ty, target_layout) {
                Ok(v) if v.is_empty() => Ok(v),
                res => match size.kind().try_to_bits(target_layout.pointer_size) {
                    // Arrays of size zero don't need drop, even if their element
                    // type does.
                    Some(0) => Ok(SmallVec::new()),
                    Some(_) => res,
                    // We don't know which of the cases above we are in, so
                    // return the whole type and let the caller decide what to
                    // do.
                    None => Ok(smallvec![ty]),
                },
            }
        }
        // If any field needs drop, then the whole tuple does.
        ty::Tuple(fields) => fields.iter().try_fold(SmallVec::new(), move |mut acc, elem| {
            acc.extend(needs_drop_components(elem, target_layout)?);
            Ok(acc)
        }),

        // These require checking for `Copy` bounds or `Adt` destructors.
        ty::Adt(..)
        | ty::Projection(..)
        | ty::Param(_)
        | ty::Bound(..)
        | ty::Placeholder(..)
        | ty::Opaque(..)
        | ty::Infer(_)
        | ty::Closure(..)
        | ty::Generator(..) => Ok(smallvec![ty]),
    }
}

pub fn is_trivially_const_drop<'tcx>(ty: Ty<'tcx>) -> bool {
    match *ty.kind() {
        ty::Bool
        | ty::Char
        | ty::Int(_)
        | ty::Uint(_)
        | ty::Float(_)
        | ty::Infer(ty::IntVar(_))
        | ty::Infer(ty::FloatVar(_))
        | ty::Str
        | ty::RawPtr(_)
        | ty::Ref(..)
        | ty::FnDef(..)
        | ty::FnPtr(_)
        | ty::Never
        | ty::Foreign(_) => true,

        ty::Opaque(..)
        | ty::Dynamic(..)
        | ty::Error(_)
        | ty::Bound(..)
        | ty::Param(_)
        | ty::Placeholder(_)
        | ty::Projection(_)
        | ty::Infer(_) => false,

        // Not trivial because they have components, and instead of looking inside,
        // we'll just perform trait selection.
        ty::Closure(..) | ty::Generator(..) | ty::GeneratorWitness(_) | ty::Adt(..) => false,

        ty::Array(ty, _) | ty::Slice(ty) => is_trivially_const_drop(ty),

        ty::Tuple(tys) => tys.iter().all(|ty| is_trivially_const_drop(ty)),
    }
}

// Does the equivalent of
// ```
// let v = self.iter().map(|p| p.fold_with(folder)).collect::<SmallVec<[_; 8]>>();
// folder.tcx().intern_*(&v)
// ```
pub fn fold_list<'tcx, F, T>(
    list: &'tcx ty::List<T>,
    folder: &mut F,
    intern: impl FnOnce(TyCtxt<'tcx>, &[T]) -> &'tcx ty::List<T>,
) -> Result<&'tcx ty::List<T>, F::Error>
where
    F: FallibleTypeFolder<'tcx>,
    T: TypeFoldable<'tcx> + PartialEq + Copy,
{
    let mut iter = list.iter();
    // Look for the first element that changed
    match iter.by_ref().enumerate().find_map(|(i, t)| match t.try_fold_with(folder) {
        Ok(new_t) if new_t == t => None,
        new_t => Some((i, new_t)),
    }) {
        Some((i, Ok(new_t))) => {
            // An element changed, prepare to intern the resulting list
            let mut new_list = SmallVec::<[_; 8]>::with_capacity(list.len());
            new_list.extend_from_slice(&list[..i]);
            new_list.push(new_t);
            for t in iter {
                new_list.push(t.try_fold_with(folder)?)
            }
            Ok(intern(folder.tcx(), &new_list))
        }
        Some((_, Err(err))) => {
            return Err(err);
        }
        None => Ok(list),
    }
}

#[derive(Copy, Clone, Debug, HashStable, TyEncodable, TyDecodable)]
pub struct AlwaysRequiresDrop;

/// Normalizes all opaque types in the given value, replacing them
/// with their underlying types.
pub fn normalize_opaque_types<'tcx>(
    tcx: TyCtxt<'tcx>,
    val: &'tcx ty::List<ty::Predicate<'tcx>>,
) -> &'tcx ty::List<ty::Predicate<'tcx>> {
    let mut visitor = OpaqueTypeExpander {
        seen_opaque_tys: FxHashSet::default(),
        expanded_cache: FxHashMap::default(),
        primary_def_id: None,
        found_recursion: false,
        found_any_recursion: false,
        check_recursion: false,
        tcx,
    };
    val.fold_with(&mut visitor)
}

/// Determines whether an item is annotated with `doc(hidden)`.
pub fn is_doc_hidden(tcx: TyCtxt<'_>, def_id: DefId) -> bool {
    tcx.get_attrs(def_id, sym::doc)
        .filter_map(|attr| attr.meta_item_list())
        .any(|items| items.iter().any(|item| item.has_name(sym::hidden)))
}

/// Determines whether an item is an intrinsic by Abi.
pub fn is_intrinsic(tcx: TyCtxt<'_>, def_id: DefId) -> bool {
    matches!(tcx.fn_sig(def_id).abi(), Abi::RustIntrinsic | Abi::PlatformIntrinsic)
}

pub fn provide(providers: &mut ty::query::Providers) {
    *providers =
        ty::query::Providers { normalize_opaque_types, is_doc_hidden, is_intrinsic, ..*providers }
}<|MERGE_RESOLUTION|>--- conflicted
+++ resolved
@@ -19,16 +19,9 @@
 use rustc_hir::def_id::DefId;
 use rustc_index::bit_set::GrowableBitSet;
 use rustc_macros::HashStable;
-<<<<<<< HEAD
-use rustc_query_system::ich::NodeIdHashingMode;
-use rustc_span::symbol::sym;
-use rustc_span::DUMMY_SP;
+use rustc_span::{sym, DUMMY_SP};
 use rustc_target::abi::{Align, Integer, Size, TargetDataLayout};
-=======
-use rustc_span::{sym, DUMMY_SP};
-use rustc_target::abi::{Integer, Size, TargetDataLayout};
 use rustc_target::spec::abi::Abi;
->>>>>>> dcb444af
 use smallvec::SmallVec;
 use std::mem::size_of;
 use std::{fmt, iter};
@@ -819,7 +812,7 @@
     // -- non-finalizable types are those that can be used inside a Gc without a
     // finalizer method required when their memory is reclaimed.
     pub fn is_no_finalize_modulo_regions(
-        &'tcx self,
+        self,
         tcx_at: TyCtxtAt<'tcx>,
         param_env: ty::ParamEnv<'tcx>,
     ) -> bool {
@@ -850,47 +843,35 @@
     // Checks whether values of this type `T` implement the `NoTrace` trait
     // -- non-trace types are those that do not contain (either transitively
     // or directly) pointers to GC'd types.
-    pub fn is_no_trace(&'tcx self, tcx_at: TyCtxtAt<'tcx>, param_env: ty::ParamEnv<'tcx>) -> bool {
+    pub fn is_no_trace(self, tcx_at: TyCtxtAt<'tcx>, param_env: ty::ParamEnv<'tcx>) -> bool {
         tcx_at.is_no_trace_raw(param_env.and(self))
     }
 
     // Checks whether values of this type `T` implement the `Conservative` trait
     // -- conservative types are those with contents which are opaque to the
     // collector, and must be marked as unknown chunks of memory.
-    pub fn is_conservative(
-        &'tcx self,
-        tcx_at: TyCtxtAt<'tcx>,
-        param_env: ty::ParamEnv<'tcx>,
-    ) -> bool {
+    pub fn is_conservative(self, tcx_at: TyCtxtAt<'tcx>, param_env: ty::ParamEnv<'tcx>) -> bool {
         tcx_at.is_conservative_raw(param_env.and(self))
     }
 
-    pub fn needs_tracing(
-        &'tcx self,
-        tcx_at: TyCtxtAt<'tcx>,
-        param_env: ty::ParamEnv<'tcx>,
-    ) -> bool {
+    pub fn needs_tracing(self, tcx_at: TyCtxtAt<'tcx>, param_env: ty::ParamEnv<'tcx>) -> bool {
         self.is_conservative(tcx_at, param_env) || !self.is_no_trace(tcx_at, param_env)
     }
 
     pub fn can_trace_precisely(
-        &'tcx self,
+        self,
         tcx_at: TyCtxtAt<'tcx>,
         param_env: ty::ParamEnv<'tcx>,
     ) -> bool {
         !self.is_conservative(tcx_at, param_env)
     }
 
-    pub fn is_collectable(
-        &'tcx self,
-        tcx_at: TyCtxtAt<'tcx>,
-        param_env: ty::ParamEnv<'tcx>,
-    ) -> bool {
+    pub fn is_collectable(self, tcx_at: TyCtxtAt<'tcx>, param_env: ty::ParamEnv<'tcx>) -> bool {
         tcx_at.is_collectable_raw(param_env.and(self))
     }
 
     pub fn must_check_component_tys_for_finalizer(
-        &'tcx self,
+        self,
         tcx_at: TyCtxtAt<'tcx>,
         param_env: ty::ParamEnv<'tcx>,
     ) -> bool {
@@ -1015,12 +996,12 @@
     ///
     /// Note that this method is used to check eligible types in unions.
     #[inline]
-    pub fn needs_finalizer(&'tcx self, tcx: TyCtxt<'tcx>, param_env: ty::ParamEnv<'tcx>) -> bool {
-        if tcx.sess.opts.debugging_opts.gc_disable_finalizers {
+    pub fn needs_finalizer(self, tcx: TyCtxt<'tcx>, param_env: ty::ParamEnv<'tcx>) -> bool {
+        if tcx.sess.opts.unstable_opts.gc_disable_finalizers {
             return false;
         }
 
-        if !tcx.sess.opts.debugging_opts.gc_optimize_finalizers {
+        if !tcx.sess.opts.unstable_opts.gc_optimize_finalizers {
             return self.needs_drop(tcx, param_env);
         }
         // Avoid querying in simple cases.
@@ -1080,7 +1061,7 @@
         }
     }
 
-    pub fn gc_layout(&'tcx self, tcx: TyCtxt<'tcx>, param_env: ty::ParamEnv<'tcx>) -> (u64, u64) {
+    pub fn gc_layout(self, tcx: TyCtxt<'tcx>, param_env: ty::ParamEnv<'tcx>) -> (u64, u64) {
         let layout = tcx.layout_of(param_env.and(self)).unwrap();
         let w_size = Size::from_bytes(size_of::<usize>());
         let w_align = Align::from_bytes(w_size.bytes()).unwrap();
