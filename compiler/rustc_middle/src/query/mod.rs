--- conflicted
+++ resolved
@@ -1257,44 +1257,36 @@
         desc { "computing whether `{}` is `Unpin`", env.value }
         remap_env_constness
     }
-<<<<<<< HEAD
-    /// Query backing `TyS::is_no_finalize`.
+    /// Query backing `Ty::is_no_finalize`.
     query is_no_finalize_raw(env: ty::ParamEnvAnd<'tcx, Ty<'tcx>>) -> bool {
         desc { "computing whether `{}` is `NoFinalize`", env.value }
     }
-    /// Query backing `TyS::is_no_trace`.
+    /// Query backing `Ty::is_no_trace`.
     query is_no_trace_raw(env: ty::ParamEnvAnd<'tcx, Ty<'tcx>>) -> bool {
         desc { "computing whether `{}` is `NoTrace`", env.value }
     }
-    /// Query backing `TyS::is_conservative`.
+    /// Query backing `Ty::is_conservative`.
     query is_conservative_raw(env: ty::ParamEnvAnd<'tcx, Ty<'tcx>>) -> bool {
         desc { "computing whether `{}` is `Conservative`", env.value }
     }
-    /// Query backing `TyS::is_collectable`.
+    /// Query backing `Ty::is_collectable`.
     query is_collectable_raw(env: ty::ParamEnvAnd<'tcx, Ty<'tcx>>) -> bool {
         desc { "computing whether `{}` is `Collectable`", env.value }
     }
-    /// Query backing `TyS::must_check_component_tys_for_finalizer`.
+    /// Query backing `Ty::must_check_component_tys_for_finalizer`.
     query must_check_component_tys_for_finalizer_raw(env: ty::ParamEnvAnd<'tcx, Ty<'tcx>>) -> bool {
         desc { "computing whether `{}` contains types which might need finalizing", env.value }
     }
-    /// Query backing `TyS::needs_drop`.
-=======
     /// Query backing `Ty::needs_drop`.
->>>>>>> dcb444af
     query needs_drop_raw(env: ty::ParamEnvAnd<'tcx, Ty<'tcx>>) -> bool {
         desc { "computing whether `{}` needs drop", env.value }
         remap_env_constness
     }
-<<<<<<< HEAD
-    /// Query backing `TyS::needs_finalizer`.
+    /// Query backing `Ty::needs_finalizer`.
     query needs_finalizer_raw(env: ty::ParamEnvAnd<'tcx, Ty<'tcx>>) -> bool {
         desc { "computing whether `{}` needs finalizer", env.value }
     }
-    /// Query backing `TyS::has_significant_drop_raw`.
-=======
     /// Query backing `Ty::has_significant_drop_raw`.
->>>>>>> dcb444af
     query has_significant_drop_raw(env: ty::ParamEnvAnd<'tcx, Ty<'tcx>>) -> bool {
         desc { "computing whether `{}` has a significant drop", env.value }
         remap_env_constness
