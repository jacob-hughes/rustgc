// Each of these queries corresponds to a function pointer field in the
// `Providers` struct for requesting a value of that type, and a method
// on `tcx: TyCtxt` (and `tcx.at(span)`) for doing that request in a way
// which memoizes and does dep-graph tracking, wrapping around the actual
// `Providers` that the driver creates (using several `rustc_*` crates).
//
// The result type of each query must implement `Clone`, and additionally
// `ty::query::values::Value`, which produces an appropriate placeholder
// (error) value if the query resulted in a query cycle.
// Queries marked with `fatal_cycle` do not need the latter implementation,
// as they will raise an fatal error on query cycles instead.
rustc_queries! {
    query trigger_delay_span_bug(key: DefId) -> () {
        desc { "trigger a delay span bug" }
    }

    /// Represents crate as a whole (as distinct from the top-level crate module).
    /// If you call `hir_crate` (e.g., indirectly by calling `tcx.hir().krate()`),
    /// we will have to assume that any change means that you need to be recompiled.
    /// This is because the `hir_crate` query gives you access to all other items.
    /// To avoid this fate, do not call `tcx.hir().krate()`; instead,
    /// prefer wrappers like `tcx.visit_all_items_in_krate()`.
    query hir_crate(key: CrateNum) -> &'tcx Crate<'tcx> {
        eval_always
        no_hash
        desc { "get the crate HIR" }
    }

    /// The indexed HIR. This can be conveniently accessed by `tcx.hir()`.
    /// Avoid calling this query directly.
    query index_hir(_: CrateNum) -> &'tcx map::IndexedHir<'tcx> {
        eval_always
        no_hash
        desc { "index HIR" }
    }

    /// The items in a module.
    ///
    /// This can be conveniently accessed by `tcx.hir().visit_item_likes_in_module`.
    /// Avoid calling this query directly.
    query hir_module_items(key: LocalDefId) -> &'tcx hir::ModuleItems {
        eval_always
        desc { |tcx| "HIR module items in `{}`", tcx.def_path_str(key.to_def_id()) }
    }

    /// Gives access to the HIR node for the HIR owner `key`.
    ///
    /// This can be conveniently accessed by methods on `tcx.hir()`.
    /// Avoid calling this query directly.
    query hir_owner(key: LocalDefId) -> Option<&'tcx crate::hir::Owner<'tcx>> {
        eval_always
        desc { |tcx| "HIR owner of `{}`", tcx.def_path_str(key.to_def_id()) }
    }

    /// Gives access to the HIR nodes and bodies inside the HIR owner `key`.
    ///
    /// This can be conveniently accessed by methods on `tcx.hir()`.
    /// Avoid calling this query directly.
    query hir_owner_nodes(key: LocalDefId) -> Option<&'tcx crate::hir::OwnerNodes<'tcx>> {
        eval_always
        desc { |tcx| "HIR owner items in `{}`", tcx.def_path_str(key.to_def_id()) }
    }

    /// Gives access to the HIR attributes inside the HIR owner `key`.
    ///
    /// This can be conveniently accessed by methods on `tcx.hir()`.
    /// Avoid calling this query directly.
    query hir_attrs(key: LocalDefId) -> rustc_middle::hir::AttributeMap<'tcx> {
        eval_always
        desc { |tcx| "HIR owner attributes in `{}`", tcx.def_path_str(key.to_def_id()) }
    }

    /// Computes the `DefId` of the corresponding const parameter in case the `key` is a
    /// const argument and returns `None` otherwise.
    ///
    /// ```ignore (incomplete)
    /// let a = foo::<7>();
    /// //            ^ Calling `opt_const_param_of` for this argument,
    ///
    /// fn foo<const N: usize>()
    /// //           ^ returns this `DefId`.
    ///
    /// fn bar() {
    /// // ^ While calling `opt_const_param_of` for other bodies returns `None`.
    /// }
    /// ```
    // It looks like caching this query on disk actually slightly
    // worsened performance in #74376.
    //
    // Once const generics are more prevalently used, we might want to
    // consider only caching calls returning `Some`.
    query opt_const_param_of(key: LocalDefId) -> Option<DefId> {
        desc { |tcx| "computing the optional const parameter of `{}`", tcx.def_path_str(key.to_def_id()) }
    }

    /// Given the def_id of a const-generic parameter, computes the associated default const
    /// parameter. e.g. `fn example<const N: usize=3>` called on `N` would return `3`.
    query const_param_default(param: DefId) -> &'tcx ty::Const<'tcx> {
        desc { |tcx| "compute const default for a given parameter `{}`", tcx.def_path_str(param)  }
    }

    /// Records the type of every item.
    query type_of(key: DefId) -> Ty<'tcx> {
        desc { |tcx| "computing type of `{}`", tcx.def_path_str(key) }
        cache_on_disk_if { key.is_local() }
    }

    query analysis(key: CrateNum) -> Result<(), ErrorReported> {
        eval_always
        desc { "running analysis passes on this crate" }
    }

    /// Maps from the `DefId` of an item (trait/struct/enum/fn) to its
    /// associated generics.
    query generics_of(key: DefId) -> ty::Generics {
        desc { |tcx| "computing generics of `{}`", tcx.def_path_str(key) }
        storage(ArenaCacheSelector<'tcx>)
        cache_on_disk_if { key.is_local() }
    }

    /// Maps from the `DefId` of an item (trait/struct/enum/fn) to the
    /// predicates (where-clauses) that must be proven true in order
    /// to reference it. This is almost always the "predicates query"
    /// that you want.
    ///
    /// `predicates_of` builds on `predicates_defined_on` -- in fact,
    /// it is almost always the same as that query, except for the
    /// case of traits. For traits, `predicates_of` contains
    /// an additional `Self: Trait<...>` predicate that users don't
    /// actually write. This reflects the fact that to invoke the
    /// trait (e.g., via `Default::default`) you must supply types
    /// that actually implement the trait. (However, this extra
    /// predicate gets in the way of some checks, which are intended
    /// to operate over only the actual where-clauses written by the
    /// user.)
    query predicates_of(key: DefId) -> ty::GenericPredicates<'tcx> {
        desc { |tcx| "computing predicates of `{}`", tcx.def_path_str(key) }
        cache_on_disk_if { key.is_local() }
    }

    /// Returns the list of bounds that can be used for
    /// `SelectionCandidate::ProjectionCandidate(_)` and
    /// `ProjectionTyCandidate::TraitDef`.
    /// Specifically this is the bounds written on the trait's type
    /// definition, or those after the `impl` keyword
    ///
    /// ```ignore (incomplete)
    /// type X: Bound + 'lt
    /// //      ^^^^^^^^^^^
    /// impl Debug + Display
    /// //   ^^^^^^^^^^^^^^^
    /// ```
    ///
    /// `key` is the `DefId` of the associated type or opaque type.
    ///
    /// Bounds from the parent (e.g. with nested impl trait) are not included.
    query explicit_item_bounds(key: DefId) -> &'tcx [(ty::Predicate<'tcx>, Span)] {
        desc { |tcx| "finding item bounds for `{}`", tcx.def_path_str(key) }
    }

    /// Elaborated version of the predicates from `explicit_item_bounds`.
    ///
    /// For example:
    ///
    /// ```
    /// trait MyTrait {
    ///     type MyAType: Eq + ?Sized;
    /// }
    /// ```
    ///
    /// `explicit_item_bounds` returns `[<Self as MyTrait>::MyAType: Eq]`,
    /// and `item_bounds` returns
    /// ```text
    /// [
    ///     <Self as Trait>::MyAType: Eq,
    ///     <Self as Trait>::MyAType: PartialEq<<Self as Trait>::MyAType>
    /// ]
    /// ```
    ///
    /// Bounds from the parent (e.g. with nested impl trait) are not included.
    query item_bounds(key: DefId) -> &'tcx ty::List<ty::Predicate<'tcx>> {
        desc { |tcx| "elaborating item bounds for `{}`", tcx.def_path_str(key) }
    }

    query projection_ty_from_predicates(key: (DefId, DefId)) -> Option<ty::ProjectionTy<'tcx>> {
        desc { |tcx| "finding projection type inside predicates of `{}`", tcx.def_path_str(key.0) }
    }

    query native_libraries(_: CrateNum) -> Lrc<Vec<NativeLib>> {
        desc { "looking up the native libraries of a linked crate" }
    }

    query lint_levels(_: CrateNum) -> LintLevelMap {
        storage(ArenaCacheSelector<'tcx>)
        eval_always
        desc { "computing the lint levels for items in this crate" }
    }

    query parent_module_from_def_id(key: LocalDefId) -> LocalDefId {
        eval_always
        desc { |tcx| "parent module of `{}`", tcx.def_path_str(key.to_def_id()) }
    }

    /// Internal helper query. Use `tcx.expansion_that_defined` instead
    query expn_that_defined(key: DefId) -> rustc_span::ExpnId {
        desc { |tcx| "expansion that defined `{}`", tcx.def_path_str(key) }
    }

    query is_panic_runtime(_: CrateNum) -> bool {
        fatal_cycle
        desc { "checking if the crate is_panic_runtime" }
    }

    /// Set of all the `DefId`s in this crate that have MIR associated with
    /// them. This includes all the body owners, but also things like struct
    /// constructors.
    query mir_keys(_: CrateNum) -> FxHashSet<LocalDefId> {
        storage(ArenaCacheSelector<'tcx>)
        desc { "getting a list of all mir_keys" }
    }

    /// Maps DefId's that have an associated `mir::Body` to the result
    /// of the MIR const-checking pass. This is the set of qualifs in
    /// the final value of a `const`.
    query mir_const_qualif(key: DefId) -> mir::ConstQualifs {
        desc { |tcx| "const checking `{}`", tcx.def_path_str(key) }
        cache_on_disk_if { key.is_local() }
    }
    query mir_const_qualif_const_arg(
        key: (LocalDefId, DefId)
    ) -> mir::ConstQualifs {
        desc {
            |tcx| "const checking the const argument `{}`",
            tcx.def_path_str(key.0.to_def_id())
        }
    }

    /// Fetch the MIR for a given `DefId` right after it's built - this includes
    /// unreachable code.
    query mir_built(key: ty::WithOptConstParam<LocalDefId>) -> &'tcx Steal<mir::Body<'tcx>> {
        desc { |tcx| "building MIR for `{}`", tcx.def_path_str(key.did.to_def_id()) }
    }

    /// Fetch the MIR for a given `DefId` up till the point where it is
    /// ready for const qualification.
    ///
    /// See the README for the `mir` module for details.
    query mir_const(key: ty::WithOptConstParam<LocalDefId>) -> &'tcx Steal<mir::Body<'tcx>> {
        desc {
            |tcx| "processing MIR for {}`{}`",
            if key.const_param_did.is_some() { "the const argument " } else { "" },
            tcx.def_path_str(key.did.to_def_id()),
        }
        no_hash
    }

    /// Try to build an abstract representation of the given constant.
    query mir_abstract_const(
        key: DefId
    ) -> Result<Option<&'tcx [mir::abstract_const::Node<'tcx>]>, ErrorReported> {
        desc {
            |tcx| "building an abstract representation for {}", tcx.def_path_str(key),
        }
    }
    /// Try to build an abstract representation of the given constant.
    query mir_abstract_const_of_const_arg(
        key: (LocalDefId, DefId)
    ) -> Result<Option<&'tcx [mir::abstract_const::Node<'tcx>]>, ErrorReported> {
        desc {
            |tcx|
            "building an abstract representation for the const argument {}",
            tcx.def_path_str(key.0.to_def_id()),
        }
    }

    query try_unify_abstract_consts(key: (
        (ty::WithOptConstParam<DefId>, SubstsRef<'tcx>),
        (ty::WithOptConstParam<DefId>, SubstsRef<'tcx>)
    )) -> bool {
        desc {
            |tcx| "trying to unify the generic constants {} and {}",
            tcx.def_path_str(key.0.0.did), tcx.def_path_str(key.1.0.did)
        }
    }

    query mir_drops_elaborated_and_const_checked(
        key: ty::WithOptConstParam<LocalDefId>
    ) -> &'tcx Steal<mir::Body<'tcx>> {
        no_hash
        desc { |tcx| "elaborating drops for `{}`", tcx.def_path_str(key.did.to_def_id()) }
    }

    query mir_for_ctfe(
        key: DefId
    ) -> &'tcx mir::Body<'tcx> {
        desc { |tcx| "caching mir of `{}` for CTFE", tcx.def_path_str(key) }
        cache_on_disk_if { key.is_local() }
    }

    query mir_for_ctfe_of_const_arg(key: (LocalDefId, DefId)) -> &'tcx mir::Body<'tcx> {
        desc {
            |tcx| "MIR for CTFE of the const argument `{}`",
            tcx.def_path_str(key.0.to_def_id())
        }
    }

    query mir_promoted(key: ty::WithOptConstParam<LocalDefId>) ->
        (
            &'tcx Steal<mir::Body<'tcx>>,
            &'tcx Steal<IndexVec<mir::Promoted, mir::Body<'tcx>>>
        ) {
        no_hash
        desc {
            |tcx| "processing {}`{}`",
            if key.const_param_did.is_some() { "the const argument " } else { "" },
            tcx.def_path_str(key.did.to_def_id()),
        }
    }

    /// MIR after our optimization passes have run. This is MIR that is ready
    /// for codegen. This is also the only query that can fetch non-local MIR, at present.
    query optimized_mir(key: DefId) -> &'tcx mir::Body<'tcx> {
        desc { |tcx| "optimizing MIR for `{}`", tcx.def_path_str(key) }
        cache_on_disk_if { key.is_local() }
    }

    /// Returns coverage summary info for a function, after executing the `InstrumentCoverage`
    /// MIR pass (assuming the -Zinstrument-coverage option is enabled).
    query coverageinfo(key: DefId) -> mir::CoverageInfo {
        desc { |tcx| "retrieving coverage info from MIR for `{}`", tcx.def_path_str(key) }
        storage(ArenaCacheSelector<'tcx>)
        cache_on_disk_if { key.is_local() }
    }

    /// Returns the name of the file that contains the function body, if instrumented for coverage.
    query covered_file_name(key: DefId) -> Option<Symbol> {
        desc {
            |tcx| "retrieving the covered file name, if instrumented, for `{}`",
            tcx.def_path_str(key)
        }
        storage(ArenaCacheSelector<'tcx>)
        cache_on_disk_if { key.is_local() }
    }

    /// Returns the `CodeRegions` for a function that has instrumented coverage, in case the
    /// function was optimized out before codegen, and before being added to the Coverage Map.
    query covered_code_regions(key: DefId) -> Vec<&'tcx mir::coverage::CodeRegion> {
        desc {
            |tcx| "retrieving the covered `CodeRegion`s, if instrumented, for `{}`",
            tcx.def_path_str(key)
        }
        storage(ArenaCacheSelector<'tcx>)
        cache_on_disk_if { key.is_local() }
    }

    /// The `DefId` is the `DefId` of the containing MIR body. Promoteds do not have their own
    /// `DefId`. This function returns all promoteds in the specified body. The body references
    /// promoteds by the `DefId` and the `mir::Promoted` index. This is necessary, because
    /// after inlining a body may refer to promoteds from other bodies. In that case you still
    /// need to use the `DefId` of the original body.
    query promoted_mir(key: DefId) -> &'tcx IndexVec<mir::Promoted, mir::Body<'tcx>> {
        desc { |tcx| "optimizing promoted MIR for `{}`", tcx.def_path_str(key) }
        cache_on_disk_if { key.is_local() }
    }
    query promoted_mir_of_const_arg(
        key: (LocalDefId, DefId)
    ) -> &'tcx IndexVec<mir::Promoted, mir::Body<'tcx>> {
        desc {
            |tcx| "optimizing promoted MIR for the const argument `{}`",
            tcx.def_path_str(key.0.to_def_id()),
        }
    }

    /// Erases regions from `ty` to yield a new type.
    /// Normally you would just use `tcx.erase_regions(value)`,
    /// however, which uses this query as a kind of cache.
    query erase_regions_ty(ty: Ty<'tcx>) -> Ty<'tcx> {
        // This query is not expected to have input -- as a result, it
        // is not a good candidates for "replay" because it is essentially a
        // pure function of its input (and hence the expectation is that
        // no caller would be green **apart** from just these
        // queries). Making it anonymous avoids hashing the result, which
        // may save a bit of time.
        anon
        desc { "erasing regions from `{:?}`", ty }
    }

    query wasm_import_module_map(_: CrateNum) -> FxHashMap<DefId, String> {
        storage(ArenaCacheSelector<'tcx>)
        desc { "wasm import module map" }
    }

    /// Maps from the `DefId` of an item (trait/struct/enum/fn) to the
    /// predicates (where-clauses) directly defined on it. This is
    /// equal to the `explicit_predicates_of` predicates plus the
    /// `inferred_outlives_of` predicates.
    query predicates_defined_on(key: DefId) -> ty::GenericPredicates<'tcx> {
        desc { |tcx| "computing predicates of `{}`", tcx.def_path_str(key) }
    }

    /// Returns everything that looks like a predicate written explicitly
    /// by the user on a trait item.
    ///
    /// Traits are unusual, because predicates on associated types are
    /// converted into bounds on that type for backwards compatibility:
    ///
    /// trait X where Self::U: Copy { type U; }
    ///
    /// becomes
    ///
    /// trait X { type U: Copy; }
    ///
    /// `explicit_predicates_of` and `explicit_item_bounds` will then take
    /// the appropriate subsets of the predicates here.
    query trait_explicit_predicates_and_bounds(key: LocalDefId) -> ty::GenericPredicates<'tcx> {
        desc { |tcx| "computing explicit predicates of trait `{}`", tcx.def_path_str(key.to_def_id()) }
    }

    /// Returns the predicates written explicitly by the user.
    query explicit_predicates_of(key: DefId) -> ty::GenericPredicates<'tcx> {
        desc { |tcx| "computing explicit predicates of `{}`", tcx.def_path_str(key) }
    }

    /// Returns the inferred outlives predicates (e.g., for `struct
    /// Foo<'a, T> { x: &'a T }`, this would return `T: 'a`).
    query inferred_outlives_of(key: DefId) -> &'tcx [(ty::Predicate<'tcx>, Span)] {
        desc { |tcx| "computing inferred outlives predicates of `{}`", tcx.def_path_str(key) }
    }

    /// Maps from the `DefId` of a trait to the list of
    /// super-predicates. This is a subset of the full list of
    /// predicates. We store these in a separate map because we must
    /// evaluate them even during type conversion, often before the
    /// full predicates are available (note that supertraits have
    /// additional acyclicity requirements).
    query super_predicates_of(key: DefId) -> ty::GenericPredicates<'tcx> {
        desc { |tcx| "computing the super predicates of `{}`", tcx.def_path_str(key) }
    }

    /// The `Option<Ident>` is the name of an associated type. If it is `None`, then this query
    /// returns the full set of predicates. If `Some<Ident>`, then the query returns only the
    /// subset of super-predicates that reference traits that define the given associated type.
    /// This is used to avoid cycles in resolving types like `T::Item`.
    query super_predicates_that_define_assoc_type(key: (DefId, Option<rustc_span::symbol::Ident>)) -> ty::GenericPredicates<'tcx> {
        desc { |tcx| "computing the super traits of `{}`{}",
            tcx.def_path_str(key.0),
            if let Some(assoc_name) = key.1 { format!(" with associated type name `{}`", assoc_name) } else { "".to_string() },
        }
    }

    /// To avoid cycles within the predicates of a single item we compute
    /// per-type-parameter predicates for resolving `T::AssocTy`.
    query type_param_predicates(key: (DefId, LocalDefId, rustc_span::symbol::Ident)) -> ty::GenericPredicates<'tcx> {
        desc { |tcx| "computing the bounds for type parameter `{}`", {
            let id = tcx.hir().local_def_id_to_hir_id(key.1);
            tcx.hir().ty_param_name(id)
        }}
    }

    query trait_def(key: DefId) -> ty::TraitDef {
        desc { |tcx| "computing trait definition for `{}`", tcx.def_path_str(key) }
        storage(ArenaCacheSelector<'tcx>)
    }
    query adt_def(key: DefId) -> &'tcx ty::AdtDef {
        desc { |tcx| "computing ADT definition for `{}`", tcx.def_path_str(key) }
    }
    query adt_destructor(key: DefId) -> Option<ty::Destructor> {
        desc { |tcx| "computing `Drop` impl for `{}`", tcx.def_path_str(key) }
    }

    // The cycle error here should be reported as an error by `check_representable`.
    // We consider the type as Sized in the meanwhile to avoid
    // further errors (done in impl Value for AdtSizedConstraint).
    // Use `cycle_delay_bug` to delay the cycle error here to be emitted later
    // in case we accidentally otherwise don't emit an error.
    query adt_sized_constraint(
        key: DefId
    ) -> AdtSizedConstraint<'tcx> {
        desc { |tcx| "computing `Sized` constraints for `{}`", tcx.def_path_str(key) }
        cycle_delay_bug
    }

    query adt_dtorck_constraint(
        key: DefId
    ) -> Result<DtorckConstraint<'tcx>, NoSolution> {
        desc { |tcx| "computing drop-check constraints for `{}`", tcx.def_path_str(key) }
    }

    /// Returns `true` if this is a const fn, use the `is_const_fn` to know whether your crate
    /// actually sees it as const fn (e.g., the const-fn-ness might be unstable and you might
    /// not have the feature gate active).
    ///
    /// **Do not call this function manually.** It is only meant to cache the base data for the
    /// `is_const_fn` function.
    query is_const_fn_raw(key: DefId) -> bool {
        desc { |tcx| "checking if item is const fn: `{}`", tcx.def_path_str(key) }
    }

    /// Returns `true` if this is a const `impl`. **Do not call this function manually.**
    ///
    /// This query caches the base data for the `is_const_impl` helper function, which also
    /// takes into account stability attributes (e.g., `#[rustc_const_unstable]`).
    query is_const_impl_raw(key: DefId) -> bool {
        desc { |tcx| "checking if item is const impl: `{}`", tcx.def_path_str(key) }
    }

    query asyncness(key: DefId) -> hir::IsAsync {
        desc { |tcx| "checking if the function is async: `{}`", tcx.def_path_str(key) }
    }

    /// Returns `true` if calls to the function may be promoted.
    ///
    /// This is either because the function is e.g., a tuple-struct or tuple-variant
    /// constructor, or because it has the `#[rustc_promotable]` attribute. The attribute should
    /// be removed in the future in favour of some form of check which figures out whether the
    /// function does not inspect the bits of any of its arguments (so is essentially just a
    /// constructor function).
    query is_promotable_const_fn(key: DefId) -> bool {
        desc { |tcx| "checking if item is promotable: `{}`", tcx.def_path_str(key) }
    }

    /// Returns `true` if this is a foreign item (i.e., linked via `extern { ... }`).
    query is_foreign_item(key: DefId) -> bool {
        desc { |tcx| "checking if `{}` is a foreign item", tcx.def_path_str(key) }
    }

    /// Returns `Some(mutability)` if the node pointed to by `def_id` is a static item.
    query static_mutability(def_id: DefId) -> Option<hir::Mutability> {
        desc { |tcx| "looking up static mutability of `{}`", tcx.def_path_str(def_id) }
    }

    /// Returns `Some(generator_kind)` if the node pointed to by `def_id` is a generator.
    query generator_kind(def_id: DefId) -> Option<hir::GeneratorKind> {
        desc { |tcx| "looking up generator kind of `{}`", tcx.def_path_str(def_id) }
    }

    /// Gets a map with the variance of every item; use `item_variance` instead.
    query crate_variances(_: CrateNum) -> ty::CrateVariancesMap<'tcx> {
        storage(ArenaCacheSelector<'tcx>)
        desc { "computing the variances for items in this crate" }
    }

    /// Maps from the `DefId` of a type or region parameter to its (inferred) variance.
    query variances_of(def_id: DefId) -> &'tcx [ty::Variance] {
        desc { |tcx| "computing the variances of `{}`", tcx.def_path_str(def_id) }
    }

    /// Maps from thee `DefId` of a type to its (inferred) outlives.
    query inferred_outlives_crate(_: CrateNum)
        -> ty::CratePredicatesMap<'tcx> {
        storage(ArenaCacheSelector<'tcx>)
        desc { "computing the inferred outlives predicates for items in this crate" }
    }

    /// Maps from an impl/trait `DefId to a list of the `DefId`s of its items.
    query associated_item_def_ids(key: DefId) -> &'tcx [DefId] {
        desc { |tcx| "collecting associated items of `{}`", tcx.def_path_str(key) }
    }

    /// Maps from a trait item to the trait item "descriptor".
    query associated_item(key: DefId) -> ty::AssocItem {
        desc { |tcx| "computing associated item data for `{}`", tcx.def_path_str(key) }
        storage(ArenaCacheSelector<'tcx>)
    }

    /// Collects the associated items defined on a trait or impl.
    query associated_items(key: DefId) -> ty::AssociatedItems<'tcx> {
        storage(ArenaCacheSelector<'tcx>)
        desc { |tcx| "collecting associated items of {}", tcx.def_path_str(key) }
    }

    /// Given an `impl_id`, return the trait it implements.
    /// Return `None` if this is an inherent impl.
    query impl_trait_ref(impl_id: DefId) -> Option<ty::TraitRef<'tcx>> {
        desc { |tcx| "computing trait implemented by `{}`", tcx.def_path_str(impl_id) }
    }
    query impl_polarity(impl_id: DefId) -> ty::ImplPolarity {
        desc { |tcx| "computing implementation polarity of `{}`", tcx.def_path_str(impl_id) }
    }

    query issue33140_self_ty(key: DefId) -> Option<ty::Ty<'tcx>> {
        desc { |tcx| "computing Self type wrt issue #33140 `{}`", tcx.def_path_str(key) }
    }

    /// Maps a `DefId` of a type to a list of its inherent impls.
    /// Contains implementations of methods that are inherent to a type.
    /// Methods in these implementations don't need to be exported.
    query inherent_impls(key: DefId) -> &'tcx [DefId] {
        desc { |tcx| "collecting inherent impls for `{}`", tcx.def_path_str(key) }
        eval_always
    }

    /// The result of unsafety-checking this `LocalDefId`.
    query unsafety_check_result(key: LocalDefId) -> &'tcx mir::UnsafetyCheckResult {
        desc { |tcx| "unsafety-checking `{}`", tcx.def_path_str(key.to_def_id()) }
        cache_on_disk_if { true }
    }
    query unsafety_check_result_for_const_arg(key: (LocalDefId, DefId)) -> &'tcx mir::UnsafetyCheckResult {
        desc {
            |tcx| "unsafety-checking the const argument `{}`",
            tcx.def_path_str(key.0.to_def_id())
        }
    }

    /// HACK: when evaluated, this reports a "unsafe derive on repr(packed)" error.
    ///
    /// Unsafety checking is executed for each method separately, but we only want
    /// to emit this error once per derive. As there are some impls with multiple
    /// methods, we use a query for deduplication.
    query unsafe_derive_on_repr_packed(key: LocalDefId) -> () {
        desc { |tcx| "processing `{}`", tcx.def_path_str(key.to_def_id()) }
    }

    /// The signature of functions.
    query fn_sig(key: DefId) -> ty::PolyFnSig<'tcx> {
        desc { |tcx| "computing function signature of `{}`", tcx.def_path_str(key) }
    }

    query lint_mod(key: LocalDefId) -> () {
        desc { |tcx| "linting {}", describe_as_module(key, tcx) }
    }

    /// Checks the attributes in the module.
    query check_mod_attrs(key: LocalDefId) -> () {
        desc { |tcx| "checking attributes in {}", describe_as_module(key, tcx) }
    }

    query check_mod_unstable_api_usage(key: LocalDefId) -> () {
        desc { |tcx| "checking for unstable API usage in {}", describe_as_module(key, tcx) }
    }

    /// Checks the const bodies in the module for illegal operations (e.g. `if` or `loop`).
    query check_mod_const_bodies(key: LocalDefId) -> () {
        desc { |tcx| "checking consts in {}", describe_as_module(key, tcx) }
    }

    /// Checks the loops in the module.
    query check_mod_loops(key: LocalDefId) -> () {
        desc { |tcx| "checking loops in {}", describe_as_module(key, tcx) }
    }

    query check_mod_naked_functions(key: LocalDefId) -> () {
        desc { |tcx| "checking naked functions in {}", describe_as_module(key, tcx) }
    }

    query check_mod_item_types(key: LocalDefId) -> () {
        desc { |tcx| "checking item types in {}", describe_as_module(key, tcx) }
    }

    query check_mod_privacy(key: LocalDefId) -> () {
        desc { |tcx| "checking privacy in {}", describe_as_module(key, tcx) }
    }

    query check_mod_intrinsics(key: LocalDefId) -> () {
        desc { |tcx| "checking intrinsics in {}", describe_as_module(key, tcx) }
    }

    query check_mod_liveness(key: LocalDefId) -> () {
        desc { |tcx| "checking liveness of variables in {}", describe_as_module(key, tcx) }
    }

    query check_mod_impl_wf(key: LocalDefId) -> () {
        desc { |tcx| "checking that impls are well-formed in {}", describe_as_module(key, tcx) }
    }

    query collect_mod_item_types(key: LocalDefId) -> () {
        desc { |tcx| "collecting item types in {}", describe_as_module(key, tcx) }
    }

    /// Caches `CoerceUnsized` kinds for impls on custom types.
    query coerce_unsized_info(key: DefId)
        -> ty::adjustment::CoerceUnsizedInfo {
            desc { |tcx| "computing CoerceUnsized info for `{}`", tcx.def_path_str(key) }
        }

    query typeck_item_bodies(_: CrateNum) -> () {
        desc { "type-checking all item bodies" }
    }

    query typeck(key: LocalDefId) -> &'tcx ty::TypeckResults<'tcx> {
        desc { |tcx| "type-checking `{}`", tcx.def_path_str(key.to_def_id()) }
        cache_on_disk_if { true }
    }
    query typeck_const_arg(
        key: (LocalDefId, DefId)
    ) -> &'tcx ty::TypeckResults<'tcx> {
        desc {
            |tcx| "type-checking the const argument `{}`",
            tcx.def_path_str(key.0.to_def_id()),
        }
    }
    query diagnostic_only_typeck(key: LocalDefId) -> &'tcx ty::TypeckResults<'tcx> {
        desc { |tcx| "type-checking `{}`", tcx.def_path_str(key.to_def_id()) }
        cache_on_disk_if { true }
        load_cached(tcx, id) {
            let typeck_results: Option<ty::TypeckResults<'tcx>> = tcx
                .on_disk_cache.as_ref()
                .and_then(|c| c.try_load_query_result(*tcx, id));

            typeck_results.map(|x| &*tcx.arena.alloc(x))
        }
    }

    query used_trait_imports(key: LocalDefId) -> &'tcx FxHashSet<LocalDefId> {
        desc { |tcx| "used_trait_imports `{}`", tcx.def_path_str(key.to_def_id()) }
        cache_on_disk_if { true }
    }

    query has_typeck_results(def_id: DefId) -> bool {
        desc { |tcx| "checking whether `{}` has a body", tcx.def_path_str(def_id) }
    }

    query coherent_trait(def_id: DefId) -> () {
        desc { |tcx| "coherence checking all impls of trait `{}`", tcx.def_path_str(def_id) }
    }

    /// Borrow-checks the function body. If this is a closure, returns
    /// additional requirements that the closure's creator must verify.
    query mir_borrowck(key: LocalDefId) -> &'tcx mir::BorrowCheckResult<'tcx> {
        desc { |tcx| "borrow-checking `{}`", tcx.def_path_str(key.to_def_id()) }
        cache_on_disk_if(tcx, opt_result) {
            tcx.is_closure(key.to_def_id())
                || opt_result.map_or(false, |r| !r.concrete_opaque_types.is_empty())
        }
    }
    query mir_borrowck_const_arg(key: (LocalDefId, DefId)) -> &'tcx mir::BorrowCheckResult<'tcx> {
        desc {
            |tcx| "borrow-checking the const argument`{}`",
            tcx.def_path_str(key.0.to_def_id())
        }
    }

    /// Gets a complete map from all types to their inherent impls.
    /// Not meant to be used directly outside of coherence.
    /// (Defined only for `LOCAL_CRATE`.)
    query crate_inherent_impls(k: CrateNum)
        -> CrateInherentImpls {
        storage(ArenaCacheSelector<'tcx>)
        eval_always
        desc { "all inherent impls defined in crate `{:?}`", k }
    }

    /// Checks all types in the crate for overlap in their inherent impls. Reports errors.
    /// Not meant to be used directly outside of coherence.
    /// (Defined only for `LOCAL_CRATE`.)
    query crate_inherent_impls_overlap_check(_: CrateNum)
        -> () {
        eval_always
        desc { "check for overlap between inherent impls defined in this crate" }
    }

    /// Check whether the function has any recursion that could cause the inliner to trigger
    /// a cycle. Returns the call stack causing the cycle. The call stack does not contain the
    /// current function, just all intermediate functions.
    query mir_callgraph_reachable(key: (ty::Instance<'tcx>, LocalDefId)) -> bool {
        fatal_cycle
        desc { |tcx|
            "computing if `{}` (transitively) calls `{}`",
            key.0,
            tcx.def_path_str(key.1.to_def_id()),
        }
    }

    /// Obtain all the calls into other local functions
    query mir_inliner_callees(key: ty::InstanceDef<'tcx>) -> &'tcx [(DefId, SubstsRef<'tcx>)] {
        fatal_cycle
        desc { |tcx|
            "computing all local function calls in `{}`",
            tcx.def_path_str(key.def_id()),
        }
    }

    /// Evaluates a constant and returns the computed allocation.
    ///
    /// **Do not use this** directly, use the `tcx.eval_static_initializer` wrapper.
    query eval_to_allocation_raw(key: ty::ParamEnvAnd<'tcx, GlobalId<'tcx>>)
        -> EvalToAllocationRawResult<'tcx> {
        desc { |tcx|
            "const-evaluating + checking `{}`",
            key.value.display(tcx)
        }
        cache_on_disk_if { true }
    }

    /// Evaluates const items or anonymous constants
    /// (such as enum variant explicit discriminants or array lengths)
    /// into a representation suitable for the type system and const generics.
    ///
    /// **Do not use this** directly, use one of the following wrappers: `tcx.const_eval_poly`,
    /// `tcx.const_eval_resolve`, `tcx.const_eval_instance`, or `tcx.const_eval_global_id`.
    query eval_to_const_value_raw(key: ty::ParamEnvAnd<'tcx, GlobalId<'tcx>>)
        -> EvalToConstValueResult<'tcx> {
        desc { |tcx|
            "simplifying constant for the type system `{}`",
            key.value.display(tcx)
        }
        cache_on_disk_if { true }
    }

    /// Convert an evaluated constant to a type level constant or
    /// return `None` if that is not possible.
    query const_to_valtree(
        key: ty::ParamEnvAnd<'tcx, ConstAlloc<'tcx>>
    ) -> Option<ty::ValTree<'tcx>> {
        desc { "destructure constant" }
    }

    /// Destructure a constant ADT or array into its variant index and its
    /// field values.
    query destructure_const(
        key: ty::ParamEnvAnd<'tcx, &'tcx ty::Const<'tcx>>
    ) -> mir::DestructuredConst<'tcx> {
        desc { "destructure constant" }
    }

    /// Dereference a constant reference or raw pointer and turn the result into a constant
    /// again.
    query deref_const(
        key: ty::ParamEnvAnd<'tcx, &'tcx ty::Const<'tcx>>
    ) -> &'tcx ty::Const<'tcx> {
        desc { "deref constant" }
    }

    query const_caller_location(key: (rustc_span::Symbol, u32, u32)) -> ConstValue<'tcx> {
        desc { "get a &core::panic::Location referring to a span" }
    }

    query lit_to_const(
        key: LitToConstInput<'tcx>
    ) -> Result<&'tcx ty::Const<'tcx>, LitToConstError> {
        desc { "converting literal to const" }
    }

    query check_match(key: DefId) {
        desc { |tcx| "match-checking `{}`", tcx.def_path_str(key) }
        cache_on_disk_if { key.is_local() }
    }

    /// Performs part of the privacy check and computes "access levels".
    query privacy_access_levels(_: CrateNum) -> &'tcx AccessLevels {
        eval_always
        desc { "privacy access levels" }
    }
    query check_private_in_public(_: CrateNum) -> () {
        eval_always
        desc { "checking for private elements in public interfaces" }
    }

    query reachable_set(_: CrateNum) -> FxHashSet<LocalDefId> {
        storage(ArenaCacheSelector<'tcx>)
        desc { "reachability" }
    }

    /// Per-body `region::ScopeTree`. The `DefId` should be the owner `DefId` for the body;
    /// in the case of closures, this will be redirected to the enclosing function.
    query region_scope_tree(def_id: DefId) -> &'tcx region::ScopeTree {
        desc { |tcx| "computing drop scopes for `{}`", tcx.def_path_str(def_id) }
    }

    query mir_shims(key: ty::InstanceDef<'tcx>) -> mir::Body<'tcx> {
        storage(ArenaCacheSelector<'tcx>)
        desc { |tcx| "generating MIR shim for `{}`", tcx.def_path_str(key.def_id()) }
    }

    /// The `symbol_name` query provides the symbol name for calling a
    /// given instance from the local crate. In particular, it will also
    /// look up the correct symbol name of instances from upstream crates.
    query symbol_name(key: ty::Instance<'tcx>) -> ty::SymbolName<'tcx> {
        desc { "computing the symbol for `{}`", key }
        cache_on_disk_if { true }
    }

    query opt_def_kind(def_id: DefId) -> Option<DefKind> {
        desc { |tcx| "looking up definition kind of `{}`", tcx.def_path_str(def_id) }
    }

    query def_span(def_id: DefId) -> Span {
        desc { |tcx| "looking up span for `{}`", tcx.def_path_str(def_id) }
        // FIXME(mw): DefSpans are not really inputs since they are derived from
        // HIR. But at the moment HIR hashing still contains some hacks that allow
        // to make type debuginfo to be source location independent. Declaring
        // DefSpan an input makes sure that changes to these are always detected
        // regardless of HIR hashing.
        eval_always
    }

    query def_ident_span(def_id: DefId) -> Option<Span> {
        desc { |tcx| "looking up span for `{}`'s identifier", tcx.def_path_str(def_id) }
    }

    query lookup_stability(def_id: DefId) -> Option<&'tcx attr::Stability> {
        desc { |tcx| "looking up stability of `{}`", tcx.def_path_str(def_id) }
    }

    query lookup_const_stability(def_id: DefId) -> Option<&'tcx attr::ConstStability> {
        desc { |tcx| "looking up const stability of `{}`", tcx.def_path_str(def_id) }
    }

    query lookup_deprecation_entry(def_id: DefId) -> Option<DeprecationEntry> {
        desc { |tcx| "checking whether `{}` is deprecated", tcx.def_path_str(def_id) }
    }

    query item_attrs(def_id: DefId) -> &'tcx [ast::Attribute] {
        desc { |tcx| "collecting attributes of `{}`", tcx.def_path_str(def_id) }
    }

    query codegen_fn_attrs(def_id: DefId) -> CodegenFnAttrs {
        desc { |tcx| "computing codegen attributes of `{}`", tcx.def_path_str(def_id) }
        storage(ArenaCacheSelector<'tcx>)
        cache_on_disk_if { true }
    }

    query fn_arg_names(def_id: DefId) -> &'tcx [rustc_span::symbol::Ident] {
        desc { |tcx| "looking up function parameter names for `{}`", tcx.def_path_str(def_id) }
    }
    /// Gets the rendered value of the specified constant or associated constant.
    /// Used by rustdoc.
    query rendered_const(def_id: DefId) -> String {
        desc { |tcx| "rendering constant intializer of `{}`", tcx.def_path_str(def_id) }
    }
    query impl_parent(def_id: DefId) -> Option<DefId> {
        desc { |tcx| "computing specialization parent impl of `{}`", tcx.def_path_str(def_id) }
    }

    /// Given an `associated_item`, find the trait it belongs to.
    /// Return `None` if the `DefId` is not an associated item.
    query trait_of_item(associated_item: DefId) -> Option<DefId> {
        desc { |tcx| "finding trait defining `{}`", tcx.def_path_str(associated_item) }
    }

    query is_ctfe_mir_available(key: DefId) -> bool {
        desc { |tcx| "checking if item has ctfe mir available: `{}`", tcx.def_path_str(key) }
    }
    query is_mir_available(key: DefId) -> bool {
        desc { |tcx| "checking if item has mir available: `{}`", tcx.def_path_str(key) }
    }

    query vtable_methods(key: ty::PolyTraitRef<'tcx>)
                        -> &'tcx [Option<(DefId, SubstsRef<'tcx>)>] {
        desc { |tcx| "finding all methods for trait {}", tcx.def_path_str(key.def_id()) }
    }

    query codegen_fulfill_obligation(
        key: (ty::ParamEnv<'tcx>, ty::PolyTraitRef<'tcx>)
    ) -> Result<ImplSource<'tcx, ()>, ErrorReported> {
        cache_on_disk_if { true }
        desc { |tcx|
            "checking if `{}` fulfills its obligations",
            tcx.def_path_str(key.1.def_id())
        }
    }

    /// Return all `impl` blocks in the current crate.
    ///
    /// To allow caching this between crates, you must pass in [`LOCAL_CRATE`] as the crate number.
    /// Passing in any other crate will cause an ICE.
    ///
    /// [`LOCAL_CRATE`]: rustc_hir::def_id::LOCAL_CRATE
    query all_local_trait_impls(local_crate: CrateNum) -> &'tcx BTreeMap<DefId, Vec<LocalDefId>> {
        desc { "local trait impls" }
    }

    /// Given a trait `trait_id`, return all known `impl` blocks.
    query trait_impls_of(trait_id: DefId) -> ty::trait_def::TraitImpls {
        storage(ArenaCacheSelector<'tcx>)
        desc { |tcx| "trait impls of `{}`", tcx.def_path_str(trait_id) }
    }

    query specialization_graph_of(trait_id: DefId) -> specialization_graph::Graph {
        storage(ArenaCacheSelector<'tcx>)
        desc { |tcx| "building specialization graph of trait `{}`", tcx.def_path_str(trait_id) }
        cache_on_disk_if { true }
    }
    query object_safety_violations(trait_id: DefId) -> &'tcx [traits::ObjectSafetyViolation] {
        desc { |tcx| "determine object safety of trait `{}`", tcx.def_path_str(trait_id) }
    }

    /// Gets the ParameterEnvironment for a given item; this environment
    /// will be in "user-facing" mode, meaning that it is suitable for
    /// type-checking etc, and it does not normalize specializable
    /// associated types. This is almost always what you want,
    /// unless you are doing MIR optimizations, in which case you
    /// might want to use `reveal_all()` method to change modes.
    query param_env(def_id: DefId) -> ty::ParamEnv<'tcx> {
        desc { |tcx| "computing normalized predicates of `{}`", tcx.def_path_str(def_id) }
    }

<<<<<<< HEAD
        /// Trait selection queries. These are best used by invoking `ty.is_copy_modulo_regions()`,
        /// `ty.is_copy()`, etc, since that will prune the environment where possible.
        query is_copy_raw(env: ty::ParamEnvAnd<'tcx, Ty<'tcx>>) -> bool {
            desc { "computing whether `{}` is `Copy`", env.value }
        }
        /// Query backing `TyS::is_sized`.
        query is_sized_raw(env: ty::ParamEnvAnd<'tcx, Ty<'tcx>>) -> bool {
            desc { "computing whether `{}` is `Sized`", env.value }
        }
        /// Query backing `TyS::is_freeze`.
        query is_freeze_raw(env: ty::ParamEnvAnd<'tcx, Ty<'tcx>>) -> bool {
            desc { "computing whether `{}` is freeze", env.value }
        }
        /// Query backing `TyS::is_no_finalize`.
        query is_no_finalize_raw(env: ty::ParamEnvAnd<'tcx, Ty<'tcx>>) -> bool {
            desc { "computing whether `{}` is `NoFinalize`", env.value }
        }
        /// Query backing `TyS::is_no_trace`.
        query is_no_trace_raw(env: ty::ParamEnvAnd<'tcx, Ty<'tcx>>) -> bool {
            desc { "computing whether `{}` is `NoTrace`", env.value }
        }
        /// Query backing `TyS::is_conservative`.
        query is_conservative_raw(env: ty::ParamEnvAnd<'tcx, Ty<'tcx>>) -> bool {
            desc { "computing whether `{}` is `Conservative`", env.value }
        }
        /// Query backing `TyS::is_gc_smart_pointer`.
        query is_gc_smart_pointer_raw(env: ty::ParamEnvAnd<'tcx, Ty<'tcx>>) -> bool {
            desc { "computing whether `{}` is `GcSmartPointer`", env.value }
        }
        /// Query backing `TyS::needs_drop`.
        query needs_drop_raw(env: ty::ParamEnvAnd<'tcx, Ty<'tcx>>) -> bool {
            desc { "computing whether `{}` needs drop", env.value }
        }
        /// Query backing `TyS::needs_finalizer`.
        query needs_finalizer_raw(env: ty::ParamEnvAnd<'tcx, Ty<'tcx>>) -> bool {
            desc { "computing whether `{}` needs finalizer", env.value }
        }
=======
    /// Like `param_env`, but returns the `ParamEnv` in `Reveal::All` mode.
    /// Prefer this over `tcx.param_env(def_id).with_reveal_all_normalized(tcx)`,
    /// as this method is more efficient.
    query param_env_reveal_all_normalized(def_id: DefId) -> ty::ParamEnv<'tcx> {
        desc { |tcx| "computing revealed normalized predicates of `{}`", tcx.def_path_str(def_id) }
    }
>>>>>>> 6af1e632

    /// Trait selection queries. These are best used by invoking `ty.is_copy_modulo_regions()`,
    /// `ty.is_copy()`, etc, since that will prune the environment where possible.
    query is_copy_raw(env: ty::ParamEnvAnd<'tcx, Ty<'tcx>>) -> bool {
        desc { "computing whether `{}` is `Copy`", env.value }
    }
    /// Query backing `TyS::is_sized`.
    query is_sized_raw(env: ty::ParamEnvAnd<'tcx, Ty<'tcx>>) -> bool {
        desc { "computing whether `{}` is `Sized`", env.value }
    }
    /// Query backing `TyS::is_freeze`.
    query is_freeze_raw(env: ty::ParamEnvAnd<'tcx, Ty<'tcx>>) -> bool {
        desc { "computing whether `{}` is freeze", env.value }
    }
    /// Query backing `TyS::is_unpin`.
    query is_unpin_raw(env: ty::ParamEnvAnd<'tcx, Ty<'tcx>>) -> bool {
        desc { "computing whether `{}` is `Unpin`", env.value }
    }
    /// Query backing `TyS::needs_drop`.
    query needs_drop_raw(env: ty::ParamEnvAnd<'tcx, Ty<'tcx>>) -> bool {
        desc { "computing whether `{}` needs drop", env.value }
    }

    /// Query backing `TyS::is_structural_eq_shallow`.
    ///
    /// This is only correct for ADTs. Call `is_structural_eq_shallow` to handle all types
    /// correctly.
    query has_structural_eq_impls(ty: Ty<'tcx>) -> bool {
        desc {
            "computing whether `{:?}` implements `PartialStructuralEq` and `StructuralEq`",
            ty
        }
    }

<<<<<<< HEAD
        /// A list of types where the ADT requires finalization when used with
        /// GC if and only if any of those types require finalization. If the
        /// ADT is known to always need finalization then
        /// `Err(AlwaysRequiresDrop)` is returned.
        query adt_finalize_tys(def_id: DefId) -> Result<&'tcx ty::List<Ty<'tcx>>, AlwaysRequiresDrop> {
            desc { |tcx| "computing when `{}` needs finalize", tcx.def_path_str(def_id) }
            cache_on_disk_if { true }
        }

        query layout_raw(
            env: ty::ParamEnvAnd<'tcx, Ty<'tcx>>
        ) -> Result<&'tcx rustc_target::abi::Layout, ty::layout::LayoutError<'tcx>> {
            desc { "computing layout of `{}`", env.value }
        }
=======
    /// A list of types where the ADT requires drop if and only if any of
    /// those types require drop. If the ADT is known to always need drop
    /// then `Err(AlwaysRequiresDrop)` is returned.
    query adt_drop_tys(def_id: DefId) -> Result<&'tcx ty::List<Ty<'tcx>>, AlwaysRequiresDrop> {
        desc { |tcx| "computing when `{}` needs drop", tcx.def_path_str(def_id) }
        cache_on_disk_if { true }
>>>>>>> 6af1e632
    }

    query layout_raw(
        env: ty::ParamEnvAnd<'tcx, Ty<'tcx>>
    ) -> Result<&'tcx rustc_target::abi::Layout, ty::layout::LayoutError<'tcx>> {
        desc { "computing layout of `{}`", env.value }
    }

    query dylib_dependency_formats(_: CrateNum)
                                    -> &'tcx [(CrateNum, LinkagePreference)] {
        desc { "dylib dependency formats of crate" }
    }

    query dependency_formats(_: CrateNum)
        -> Lrc<crate::middle::dependency_format::Dependencies>
    {
        desc { "get the linkage format of all dependencies" }
    }

    query is_compiler_builtins(_: CrateNum) -> bool {
        fatal_cycle
        desc { "checking if the crate is_compiler_builtins" }
    }
    query has_global_allocator(_: CrateNum) -> bool {
        // This query depends on untracked global state in CStore
        eval_always
        fatal_cycle
        desc { "checking if the crate has_global_allocator" }
    }
    query has_panic_handler(_: CrateNum) -> bool {
        fatal_cycle
        desc { "checking if the crate has_panic_handler" }
    }
    query is_profiler_runtime(_: CrateNum) -> bool {
        fatal_cycle
        desc { "query a crate is `#![profiler_runtime]`" }
    }
    query panic_strategy(_: CrateNum) -> PanicStrategy {
        fatal_cycle
        desc { "query a crate's configured panic strategy" }
    }
    query is_no_builtins(_: CrateNum) -> bool {
        fatal_cycle
        desc { "test whether a crate has `#![no_builtins]`" }
    }
    query symbol_mangling_version(_: CrateNum) -> SymbolManglingVersion {
        fatal_cycle
        desc { "query a crate's symbol mangling version" }
    }

    query extern_crate(def_id: DefId) -> Option<&'tcx ExternCrate> {
        eval_always
        desc { "getting crate's ExternCrateData" }
    }

    query specializes(_: (DefId, DefId)) -> bool {
        desc { "computing whether impls specialize one another" }
    }
    query in_scope_traits_map(_: LocalDefId)
        -> Option<&'tcx FxHashMap<ItemLocalId, StableVec<TraitCandidate>>> {
        eval_always
        desc { "traits in scope at a block" }
    }

    query module_exports(def_id: LocalDefId) -> Option<&'tcx [Export<LocalDefId>]> {
        desc { |tcx| "looking up items exported by `{}`", tcx.def_path_str(def_id.to_def_id()) }
        eval_always
    }

    query impl_defaultness(def_id: DefId) -> hir::Defaultness {
        desc { |tcx| "looking up whether `{}` is a default impl", tcx.def_path_str(def_id) }
    }

    query check_item_well_formed(key: LocalDefId) -> () {
        desc { |tcx| "checking that `{}` is well-formed", tcx.def_path_str(key.to_def_id()) }
    }
    query check_trait_item_well_formed(key: LocalDefId) -> () {
        desc { |tcx| "checking that `{}` is well-formed", tcx.def_path_str(key.to_def_id()) }
    }
    query check_impl_item_well_formed(key: LocalDefId) -> () {
        desc { |tcx| "checking that `{}` is well-formed", tcx.def_path_str(key.to_def_id()) }
    }

    // The `DefId`s of all non-generic functions and statics in the given crate
    // that can be reached from outside the crate.
    //
    // We expect this items to be available for being linked to.
    //
    // This query can also be called for `LOCAL_CRATE`. In this case it will
    // compute which items will be reachable to other crates, taking into account
    // the kind of crate that is currently compiled. Crates with only a
    // C interface have fewer reachable things.
    //
    // Does not include external symbols that don't have a corresponding DefId,
    // like the compiler-generated `main` function and so on.
    query reachable_non_generics(_: CrateNum)
        -> DefIdMap<SymbolExportLevel> {
        storage(ArenaCacheSelector<'tcx>)
        desc { "looking up the exported symbols of a crate" }
    }
    query is_reachable_non_generic(def_id: DefId) -> bool {
        desc { |tcx| "checking whether `{}` is an exported symbol", tcx.def_path_str(def_id) }
    }
    query is_unreachable_local_definition(def_id: DefId) -> bool {
        desc { |tcx|
            "checking whether `{}` is reachable from outside the crate",
            tcx.def_path_str(def_id),
        }
    }

    /// The entire set of monomorphizations the local crate can safely link
    /// to because they are exported from upstream crates. Do not depend on
    /// this directly, as its value changes anytime a monomorphization gets
    /// added or removed in any upstream crate. Instead use the narrower
    /// `upstream_monomorphizations_for`, `upstream_drop_glue_for`, or, even
    /// better, `Instance::upstream_monomorphization()`.
    query upstream_monomorphizations(
        k: CrateNum
    ) -> DefIdMap<FxHashMap<SubstsRef<'tcx>, CrateNum>> {
        storage(ArenaCacheSelector<'tcx>)
        desc { "collecting available upstream monomorphizations `{:?}`", k }
    }

    /// Returns the set of upstream monomorphizations available for the
    /// generic function identified by the given `def_id`. The query makes
    /// sure to make a stable selection if the same monomorphization is
    /// available in multiple upstream crates.
    ///
    /// You likely want to call `Instance::upstream_monomorphization()`
    /// instead of invoking this query directly.
    query upstream_monomorphizations_for(def_id: DefId)
        -> Option<&'tcx FxHashMap<SubstsRef<'tcx>, CrateNum>> {
            desc { |tcx|
                "collecting available upstream monomorphizations for `{}`",
                tcx.def_path_str(def_id),
            }
        }

    /// Returns the upstream crate that exports drop-glue for the given
    /// type (`substs` is expected to be a single-item list containing the
    /// type one wants drop-glue for).
    ///
    /// This is a subset of `upstream_monomorphizations_for` in order to
    /// increase dep-tracking granularity. Otherwise adding or removing any
    /// type with drop-glue in any upstream crate would invalidate all
    /// functions calling drop-glue of an upstream type.
    ///
    /// You likely want to call `Instance::upstream_monomorphization()`
    /// instead of invoking this query directly.
    ///
    /// NOTE: This query could easily be extended to also support other
    ///       common functions that have are large set of monomorphizations
    ///       (like `Clone::clone` for example).
    query upstream_drop_glue_for(substs: SubstsRef<'tcx>) -> Option<CrateNum> {
        desc { "available upstream drop-glue for `{:?}`", substs }
    }

    query foreign_modules(_: CrateNum) -> Lrc<FxHashMap<DefId, ForeignModule>> {
        desc { "looking up the foreign modules of a linked crate" }
    }

    /// Identifies the entry-point (e.g., the `main` function) for a given
    /// crate, returning `None` if there is no entry point (such as for library crates).
    query entry_fn(_: CrateNum) -> Option<(LocalDefId, EntryFnType)> {
        desc { "looking up the entry function of a crate" }
    }
    query plugin_registrar_fn(_: CrateNum) -> Option<DefId> {
        desc { "looking up the plugin registrar for a crate" }
    }
    query proc_macro_decls_static(_: CrateNum) -> Option<DefId> {
        desc { "looking up the derive registrar for a crate" }
    }
    query crate_disambiguator(_: CrateNum) -> CrateDisambiguator {
        eval_always
        desc { "looking up the disambiguator a crate" }
    }
    // The macro which defines `rustc_metadata::provide_extern` depends on this query's name.
    // Changing the name should cause a compiler error, but in case that changes, be aware.
    query crate_hash(_: CrateNum) -> Svh {
        eval_always
        desc { "looking up the hash a crate" }
    }
    query crate_host_hash(_: CrateNum) -> Option<Svh> {
        eval_always
        desc { "looking up the hash of a host version of a crate" }
    }
    query original_crate_name(_: CrateNum) -> Symbol {
        eval_always
        desc { "looking up the original name a crate" }
    }
    query extra_filename(_: CrateNum) -> String {
        eval_always
        desc { "looking up the extra filename for a crate" }
    }
    query crate_extern_paths(_: CrateNum) -> Vec<PathBuf> {
        eval_always
        desc { "looking up the paths for extern crates" }
    }

    /// Given a crate and a trait, look up all impls of that trait in the crate.
    /// Return `(impl_id, self_ty)`.
    query implementations_of_trait(_: (CrateNum, DefId))
        -> &'tcx [(DefId, Option<ty::fast_reject::SimplifiedType>)] {
        desc { "looking up implementations of a trait in a crate" }
    }

    /// Given a crate, look up all trait impls in that crate.
    /// Return `(impl_id, self_ty)`.
    query all_trait_implementations(_: CrateNum)
        -> &'tcx [(DefId, Option<ty::fast_reject::SimplifiedType>)] {
        desc { "looking up all (?) trait implementations" }
    }

    query is_dllimport_foreign_item(def_id: DefId) -> bool {
        desc { |tcx| "is_dllimport_foreign_item({})", tcx.def_path_str(def_id) }
    }
    query is_statically_included_foreign_item(def_id: DefId) -> bool {
        desc { |tcx| "is_statically_included_foreign_item({})", tcx.def_path_str(def_id) }
    }
    query native_library_kind(def_id: DefId)
        -> Option<NativeLibKind> {
        desc { |tcx| "native_library_kind({})", tcx.def_path_str(def_id) }
    }

    /// Does lifetime resolution, but does not descend into trait items. This
    /// should only be used for resolving lifetimes of on trait definitions,
    /// and is used to avoid cycles. Importantly, `resolve_lifetimes` still visits
    /// the same lifetimes and is responsible for diagnostics.
    /// See `rustc_resolve::late::lifetimes for details.
    query resolve_lifetimes_trait_definition(_: LocalDefId) -> ResolveLifetimes {
        storage(ArenaCacheSelector<'tcx>)
        desc { "resolving lifetimes for a trait definition" }
    }
    /// Does lifetime resolution on items. Importantly, we can't resolve
    /// lifetimes directly on things like trait methods, because of trait params.
    /// See `rustc_resolve::late::lifetimes for details.
    query resolve_lifetimes(_: LocalDefId) -> ResolveLifetimes {
        storage(ArenaCacheSelector<'tcx>)
        desc { "resolving lifetimes" }
    }
    query named_region_map(_: LocalDefId) ->
        Option<&'tcx FxHashMap<ItemLocalId, Region>> {
        desc { "looking up a named region" }
    }
    query is_late_bound_map(_: LocalDefId) ->
        Option<(LocalDefId, &'tcx FxHashSet<ItemLocalId>)> {
        desc { "testing if a region is late bound" }
    }
    /// For a given item (like a struct), gets the default lifetimes to be used
    /// for each parameter if a trait object were to be passed for that parameter.
    /// For example, for `struct Foo<'a, T, U>`, this would be `['static, 'static]`.
    /// For `struct Foo<'a, T: 'a, U>`, this would instead be `['a, 'static]`.
    query object_lifetime_defaults_map(_: LocalDefId)
        -> Option<Vec<ObjectLifetimeDefault>> {
        desc { "looking up lifetime defaults for a region on an item" }
    }
    query late_bound_vars_map(_: LocalDefId)
        -> Option<&'tcx FxHashMap<ItemLocalId, Vec<ty::BoundVariableKind>>> {
        desc { "looking up late bound vars" }
    }

    query visibility(def_id: DefId) -> ty::Visibility {
        eval_always
        desc { |tcx| "computing visibility of `{}`", tcx.def_path_str(def_id) }
    }

    /// Computes the set of modules from which this type is visibly uninhabited.
    /// To check whether a type is uninhabited at all (not just from a given module), you could
    /// check whether the forest is empty.
    query type_uninhabited_from(
        key: ty::ParamEnvAnd<'tcx, Ty<'tcx>>
    ) -> ty::inhabitedness::DefIdForest {
        desc { "computing the inhabitedness of `{:?}`", key }
    }

    query dep_kind(_: CrateNum) -> CrateDepKind {
        eval_always
        desc { "fetching what a dependency looks like" }
    }
    query crate_name(_: CrateNum) -> Symbol {
        eval_always
        desc { "fetching what a crate is named" }
    }
    query item_children(def_id: DefId) -> &'tcx [Export<hir::HirId>] {
        desc { |tcx| "collecting child items of `{}`", tcx.def_path_str(def_id) }
    }
    query extern_mod_stmt_cnum(def_id: LocalDefId) -> Option<CrateNum> {
        // This depends on untracked global state (`tcx.extern_crate_map`)
        eval_always
        desc { |tcx| "computing crate imported by `{}`", tcx.def_path_str(def_id.to_def_id()) }
    }

    query get_lib_features(_: CrateNum) -> LibFeatures {
        storage(ArenaCacheSelector<'tcx>)
        eval_always
        desc { "calculating the lib features map" }
    }
    query defined_lib_features(_: CrateNum)
        -> &'tcx [(Symbol, Option<Symbol>)] {
        desc { "calculating the lib features defined in a crate" }
    }
    /// Returns the lang items defined in another crate by loading it from metadata.
    // FIXME: It is illegal to pass a `CrateNum` other than `LOCAL_CRATE` here, just get rid
    // of that argument?
    query get_lang_items(_: CrateNum) -> LanguageItems {
        storage(ArenaCacheSelector<'tcx>)
        eval_always
        desc { "calculating the lang items map" }
    }

    /// Returns all diagnostic items defined in all crates.
    query all_diagnostic_items(_: CrateNum) -> FxHashMap<Symbol, DefId> {
        storage(ArenaCacheSelector<'tcx>)
        eval_always
        desc { "calculating the diagnostic items map" }
    }

    /// Returns the lang items defined in another crate by loading it from metadata.
    query defined_lang_items(_: CrateNum) -> &'tcx [(DefId, usize)] {
        desc { "calculating the lang items defined in a crate" }
    }

    /// Returns the diagnostic items defined in a crate.
    query diagnostic_items(_: CrateNum) -> FxHashMap<Symbol, DefId> {
        storage(ArenaCacheSelector<'tcx>)
        desc { "calculating the diagnostic items map in a crate" }
    }

    query missing_lang_items(_: CrateNum) -> &'tcx [LangItem] {
        desc { "calculating the missing lang items in a crate" }
    }
    query visible_parent_map(_: CrateNum)
        -> DefIdMap<DefId> {
        storage(ArenaCacheSelector<'tcx>)
        desc { "calculating the visible parent map" }
    }
    query trimmed_def_paths(_: CrateNum)
        -> FxHashMap<DefId, Symbol> {
        storage(ArenaCacheSelector<'tcx>)
        desc { "calculating trimmed def paths" }
    }
    query missing_extern_crate_item(_: CrateNum) -> bool {
        eval_always
        desc { "seeing if we're missing an `extern crate` item for this crate" }
    }
    query used_crate_source(_: CrateNum) -> Lrc<CrateSource> {
        eval_always
        desc { "looking at the source for a crate" }
    }
    query postorder_cnums(_: CrateNum) -> &'tcx [CrateNum] {
        eval_always
        desc { "generating a postorder list of CrateNums" }
    }

    query upvars_mentioned(def_id: DefId) -> Option<&'tcx FxIndexMap<hir::HirId, hir::Upvar>> {
        desc { |tcx| "collecting upvars mentioned in `{}`", tcx.def_path_str(def_id) }
        eval_always
    }
    query maybe_unused_trait_import(def_id: LocalDefId) -> bool {
        eval_always
        desc { |tcx| "maybe_unused_trait_import for `{}`", tcx.def_path_str(def_id.to_def_id()) }
    }
    query maybe_unused_extern_crates(_: CrateNum)
        -> &'tcx [(LocalDefId, Span)] {
        eval_always
        desc { "looking up all possibly unused extern crates" }
    }
    query names_imported_by_glob_use(def_id: LocalDefId)
        -> &'tcx FxHashSet<Symbol> {
        eval_always
        desc { |tcx| "names_imported_by_glob_use for `{}`", tcx.def_path_str(def_id.to_def_id()) }
    }

    query stability_index(_: CrateNum) -> stability::Index<'tcx> {
        storage(ArenaCacheSelector<'tcx>)
        eval_always
        desc { "calculating the stability index for the local crate" }
    }
    query all_crate_nums(_: CrateNum) -> &'tcx [CrateNum] {
        eval_always
        desc { "fetching all foreign CrateNum instances" }
    }

    /// A vector of every trait accessible in the whole crate
    /// (i.e., including those from subcrates). This is used only for
    /// error reporting.
    query all_traits(_: CrateNum) -> &'tcx [DefId] {
        desc { "fetching all foreign and local traits" }
    }

    /// The list of symbols exported from the given crate.
    ///
    /// - All names contained in `exported_symbols(cnum)` are guaranteed to
    ///   correspond to a publicly visible symbol in `cnum` machine code.
    /// - The `exported_symbols` sets of different crates do not intersect.
    query exported_symbols(_: CrateNum)
        -> &'tcx [(ExportedSymbol<'tcx>, SymbolExportLevel)] {
        desc { "exported_symbols" }
    }

    query collect_and_partition_mono_items(_: CrateNum)
        -> (&'tcx DefIdSet, &'tcx [CodegenUnit<'tcx>]) {
        eval_always
        desc { "collect_and_partition_mono_items" }
    }
    query is_codegened_item(def_id: DefId) -> bool {
        desc { |tcx| "determining whether `{}` needs codegen", tcx.def_path_str(def_id) }
    }

    /// All items participating in code generation together with items inlined into them.
    query codegened_and_inlined_items(_: CrateNum)
        -> &'tcx DefIdSet {
        eval_always
       desc { "codegened_and_inlined_items" }
    }

    query codegen_unit(_: Symbol) -> &'tcx CodegenUnit<'tcx> {
        desc { "codegen_unit" }
    }
    query unused_generic_params(key: DefId) -> FiniteBitSet<u32> {
        cache_on_disk_if { key.is_local() }
        desc {
            |tcx| "determining which generic parameters are unused by `{}`",
                tcx.def_path_str(key)
        }
    }
    query backend_optimization_level(_: CrateNum) -> OptLevel {
        desc { "optimization level used by backend" }
    }

    query output_filenames(_: CrateNum) -> Arc<OutputFilenames> {
        eval_always
        desc { "output_filenames" }
    }

    /// Do not call this query directly: invoke `normalize` instead.
    query normalize_projection_ty(
        goal: CanonicalProjectionGoal<'tcx>
    ) -> Result<
        &'tcx Canonical<'tcx, canonical::QueryResponse<'tcx, NormalizationResult<'tcx>>>,
        NoSolution,
    > {
        desc { "normalizing `{:?}`", goal }
    }

    /// Do not call this query directly: invoke `normalize_erasing_regions` instead.
    query normalize_generic_arg_after_erasing_regions(
        goal: ParamEnvAnd<'tcx, GenericArg<'tcx>>
    ) -> GenericArg<'tcx> {
        desc { "normalizing `{}`", goal.value }
    }

    /// Do not call this query directly: invoke `normalize_erasing_regions` instead.
    query normalize_mir_const_after_erasing_regions(
        goal: ParamEnvAnd<'tcx, mir::ConstantKind<'tcx>>
    ) -> mir::ConstantKind<'tcx> {
        desc { "normalizing `{}`", goal.value }
    }

    query implied_outlives_bounds(
        goal: CanonicalTyGoal<'tcx>
    ) -> Result<
        &'tcx Canonical<'tcx, canonical::QueryResponse<'tcx, Vec<OutlivesBound<'tcx>>>>,
        NoSolution,
    > {
        desc { "computing implied outlives bounds for `{:?}`", goal }
    }

    /// Do not call this query directly: invoke `infcx.at().dropck_outlives()` instead.
    query dropck_outlives(
        goal: CanonicalTyGoal<'tcx>
    ) -> Result<
        &'tcx Canonical<'tcx, canonical::QueryResponse<'tcx, DropckOutlivesResult<'tcx>>>,
        NoSolution,
    > {
        desc { "computing dropck types for `{:?}`", goal }
    }

    /// Do not call this query directly: invoke `infcx.predicate_may_hold()` or
    /// `infcx.predicate_must_hold()` instead.
    query evaluate_obligation(
        goal: CanonicalPredicateGoal<'tcx>
    ) -> Result<traits::EvaluationResult, traits::OverflowError> {
        desc { "evaluating trait selection obligation `{}`", goal.value.value }
    }

    query evaluate_goal(
        goal: traits::CanonicalChalkEnvironmentAndGoal<'tcx>
    ) -> Result<
        &'tcx Canonical<'tcx, canonical::QueryResponse<'tcx, ()>>,
        NoSolution
    > {
        desc { "evaluating trait selection obligation `{}`", goal.value }
    }

    query type_implements_trait(
        key: (DefId, Ty<'tcx>, SubstsRef<'tcx>, ty::ParamEnv<'tcx>, )
    ) -> bool {
        desc { "evaluating `type_implements_trait` `{:?}`", key }
    }

    /// Do not call this query directly: part of the `Eq` type-op
    query type_op_ascribe_user_type(
        goal: CanonicalTypeOpAscribeUserTypeGoal<'tcx>
    ) -> Result<
        &'tcx Canonical<'tcx, canonical::QueryResponse<'tcx, ()>>,
        NoSolution,
    > {
        desc { "evaluating `type_op_ascribe_user_type` `{:?}`", goal }
    }

    /// Do not call this query directly: part of the `Eq` type-op
    query type_op_eq(
        goal: CanonicalTypeOpEqGoal<'tcx>
    ) -> Result<
        &'tcx Canonical<'tcx, canonical::QueryResponse<'tcx, ()>>,
        NoSolution,
    > {
        desc { "evaluating `type_op_eq` `{:?}`", goal }
    }

    /// Do not call this query directly: part of the `Subtype` type-op
    query type_op_subtype(
        goal: CanonicalTypeOpSubtypeGoal<'tcx>
    ) -> Result<
        &'tcx Canonical<'tcx, canonical::QueryResponse<'tcx, ()>>,
        NoSolution,
    > {
        desc { "evaluating `type_op_subtype` `{:?}`", goal }
    }

    /// Do not call this query directly: part of the `ProvePredicate` type-op
    query type_op_prove_predicate(
        goal: CanonicalTypeOpProvePredicateGoal<'tcx>
    ) -> Result<
        &'tcx Canonical<'tcx, canonical::QueryResponse<'tcx, ()>>,
        NoSolution,
    > {
        desc { "evaluating `type_op_prove_predicate` `{:?}`", goal }
    }

    /// Do not call this query directly: part of the `Normalize` type-op
    query type_op_normalize_ty(
        goal: CanonicalTypeOpNormalizeGoal<'tcx, Ty<'tcx>>
    ) -> Result<
        &'tcx Canonical<'tcx, canonical::QueryResponse<'tcx, Ty<'tcx>>>,
        NoSolution,
    > {
        desc { "normalizing `{:?}`", goal }
    }

    /// Do not call this query directly: part of the `Normalize` type-op
    query type_op_normalize_predicate(
        goal: CanonicalTypeOpNormalizeGoal<'tcx, ty::Predicate<'tcx>>
    ) -> Result<
        &'tcx Canonical<'tcx, canonical::QueryResponse<'tcx, ty::Predicate<'tcx>>>,
        NoSolution,
    > {
        desc { "normalizing `{:?}`", goal }
    }

    /// Do not call this query directly: part of the `Normalize` type-op
    query type_op_normalize_poly_fn_sig(
        goal: CanonicalTypeOpNormalizeGoal<'tcx, ty::PolyFnSig<'tcx>>
    ) -> Result<
        &'tcx Canonical<'tcx, canonical::QueryResponse<'tcx, ty::PolyFnSig<'tcx>>>,
        NoSolution,
    > {
        desc { "normalizing `{:?}`", goal }
    }

    /// Do not call this query directly: part of the `Normalize` type-op
    query type_op_normalize_fn_sig(
        goal: CanonicalTypeOpNormalizeGoal<'tcx, ty::FnSig<'tcx>>
    ) -> Result<
        &'tcx Canonical<'tcx, canonical::QueryResponse<'tcx, ty::FnSig<'tcx>>>,
        NoSolution,
    > {
        desc { "normalizing `{:?}`", goal }
    }

    query subst_and_check_impossible_predicates(key: (DefId, SubstsRef<'tcx>)) -> bool {
        desc { |tcx|
            "impossible substituted predicates:`{}`",
            tcx.def_path_str(key.0)
        }
    }

    query method_autoderef_steps(
        goal: CanonicalTyGoal<'tcx>
    ) -> MethodAutoderefStepsResult<'tcx> {
        desc { "computing autoderef types for `{:?}`", goal }
    }

    query supported_target_features(_: CrateNum) -> FxHashMap<String, Option<Symbol>> {
        storage(ArenaCacheSelector<'tcx>)
        eval_always
        desc { "looking up supported target features" }
    }

    /// Get an estimate of the size of an InstanceDef based on its MIR for CGU partitioning.
    query instance_def_size_estimate(def: ty::InstanceDef<'tcx>)
        -> usize {
        desc { |tcx| "estimating size for `{}`", tcx.def_path_str(def.def_id()) }
    }

    query features_query(_: CrateNum) -> &'tcx rustc_feature::Features {
        eval_always
        desc { "looking up enabled feature gates" }
    }

    /// Attempt to resolve the given `DefId` to an `Instance`, for the
    /// given generics args (`SubstsRef`), returning one of:
    ///  * `Ok(Some(instance))` on success
    ///  * `Ok(None)` when the `SubstsRef` are still too generic,
    ///    and therefore don't allow finding the final `Instance`
    ///  * `Err(ErrorReported)` when the `Instance` resolution process
    ///    couldn't complete due to errors elsewhere - this is distinct
    ///    from `Ok(None)` to avoid misleading diagnostics when an error
    ///    has already been/will be emitted, for the original cause
    query resolve_instance(
        key: ty::ParamEnvAnd<'tcx, (DefId, SubstsRef<'tcx>)>
    ) -> Result<Option<ty::Instance<'tcx>>, ErrorReported> {
        desc { "resolving instance `{}`", ty::Instance::new(key.value.0, key.value.1) }
    }

    query resolve_instance_of_const_arg(
        key: ty::ParamEnvAnd<'tcx, (LocalDefId, DefId, SubstsRef<'tcx>)>
    ) -> Result<Option<ty::Instance<'tcx>>, ErrorReported> {
        desc {
            "resolving instance of the const argument `{}`",
            ty::Instance::new(key.value.0.to_def_id(), key.value.2),
        }
    }

    query normalize_opaque_types(key: &'tcx ty::List<ty::Predicate<'tcx>>) -> &'tcx ty::List<ty::Predicate<'tcx>> {
        desc { "normalizing opaque types in {:?}", key }
    }

    /// Checks whether a type is definitely uninhabited. This is
    /// conservative: for some types that are uninhabited we return `false`,
    /// but we only return `true` for types that are definitely uninhabited.
    /// `ty.conservative_is_privately_uninhabited` implies that any value of type `ty`
    /// will be `Abi::Uninhabited`. (Note that uninhabited types may have nonzero
    /// size, to account for partial initialisation. See #49298 for details.)
    query conservative_is_privately_uninhabited(key: ty::ParamEnvAnd<'tcx, Ty<'tcx>>) -> bool {
        desc { "conservatively checking if {:?} is privately uninhabited", key }
    }
}<|MERGE_RESOLUTION|>--- conflicted
+++ resolved
@@ -985,52 +985,12 @@
         desc { |tcx| "computing normalized predicates of `{}`", tcx.def_path_str(def_id) }
     }
 
-<<<<<<< HEAD
-        /// Trait selection queries. These are best used by invoking `ty.is_copy_modulo_regions()`,
-        /// `ty.is_copy()`, etc, since that will prune the environment where possible.
-        query is_copy_raw(env: ty::ParamEnvAnd<'tcx, Ty<'tcx>>) -> bool {
-            desc { "computing whether `{}` is `Copy`", env.value }
-        }
-        /// Query backing `TyS::is_sized`.
-        query is_sized_raw(env: ty::ParamEnvAnd<'tcx, Ty<'tcx>>) -> bool {
-            desc { "computing whether `{}` is `Sized`", env.value }
-        }
-        /// Query backing `TyS::is_freeze`.
-        query is_freeze_raw(env: ty::ParamEnvAnd<'tcx, Ty<'tcx>>) -> bool {
-            desc { "computing whether `{}` is freeze", env.value }
-        }
-        /// Query backing `TyS::is_no_finalize`.
-        query is_no_finalize_raw(env: ty::ParamEnvAnd<'tcx, Ty<'tcx>>) -> bool {
-            desc { "computing whether `{}` is `NoFinalize`", env.value }
-        }
-        /// Query backing `TyS::is_no_trace`.
-        query is_no_trace_raw(env: ty::ParamEnvAnd<'tcx, Ty<'tcx>>) -> bool {
-            desc { "computing whether `{}` is `NoTrace`", env.value }
-        }
-        /// Query backing `TyS::is_conservative`.
-        query is_conservative_raw(env: ty::ParamEnvAnd<'tcx, Ty<'tcx>>) -> bool {
-            desc { "computing whether `{}` is `Conservative`", env.value }
-        }
-        /// Query backing `TyS::is_gc_smart_pointer`.
-        query is_gc_smart_pointer_raw(env: ty::ParamEnvAnd<'tcx, Ty<'tcx>>) -> bool {
-            desc { "computing whether `{}` is `GcSmartPointer`", env.value }
-        }
-        /// Query backing `TyS::needs_drop`.
-        query needs_drop_raw(env: ty::ParamEnvAnd<'tcx, Ty<'tcx>>) -> bool {
-            desc { "computing whether `{}` needs drop", env.value }
-        }
-        /// Query backing `TyS::needs_finalizer`.
-        query needs_finalizer_raw(env: ty::ParamEnvAnd<'tcx, Ty<'tcx>>) -> bool {
-            desc { "computing whether `{}` needs finalizer", env.value }
-        }
-=======
     /// Like `param_env`, but returns the `ParamEnv` in `Reveal::All` mode.
     /// Prefer this over `tcx.param_env(def_id).with_reveal_all_normalized(tcx)`,
     /// as this method is more efficient.
     query param_env_reveal_all_normalized(def_id: DefId) -> ty::ParamEnv<'tcx> {
         desc { |tcx| "computing revealed normalized predicates of `{}`", tcx.def_path_str(def_id) }
     }
->>>>>>> 6af1e632
 
     /// Trait selection queries. These are best used by invoking `ty.is_copy_modulo_regions()`,
     /// `ty.is_copy()`, etc, since that will prune the environment where possible.
@@ -1049,9 +1009,29 @@
     query is_unpin_raw(env: ty::ParamEnvAnd<'tcx, Ty<'tcx>>) -> bool {
         desc { "computing whether `{}` is `Unpin`", env.value }
     }
+    /// Query backing `TyS::is_no_finalize`.
+    query is_no_finalize_raw(env: ty::ParamEnvAnd<'tcx, Ty<'tcx>>) -> bool {
+        desc { "computing whether `{}` is `NoFinalize`", env.value }
+    }
+    /// Query backing `TyS::is_no_trace`.
+    query is_no_trace_raw(env: ty::ParamEnvAnd<'tcx, Ty<'tcx>>) -> bool {
+        desc { "computing whether `{}` is `NoTrace`", env.value }
+    }
+    /// Query backing `TyS::is_conservative`.
+    query is_conservative_raw(env: ty::ParamEnvAnd<'tcx, Ty<'tcx>>) -> bool {
+        desc { "computing whether `{}` is `Conservative`", env.value }
+    }
+    /// Query backing `TyS::is_gc_smart_pointer`.
+    query is_gc_smart_pointer_raw(env: ty::ParamEnvAnd<'tcx, Ty<'tcx>>) -> bool {
+        desc { "computing whether `{}` is `GcSmartPointer`", env.value }
+    }
     /// Query backing `TyS::needs_drop`.
     query needs_drop_raw(env: ty::ParamEnvAnd<'tcx, Ty<'tcx>>) -> bool {
         desc { "computing whether `{}` needs drop", env.value }
+    }
+    /// Query backing `TyS::needs_finalizer`.
+    query needs_finalizer_raw(env: ty::ParamEnvAnd<'tcx, Ty<'tcx>>) -> bool {
+        desc { "computing whether `{}` needs finalizer", env.value }
     }
 
     /// Query backing `TyS::is_structural_eq_shallow`.
@@ -1065,29 +1045,21 @@
         }
     }
 
-<<<<<<< HEAD
-        /// A list of types where the ADT requires finalization when used with
-        /// GC if and only if any of those types require finalization. If the
-        /// ADT is known to always need finalization then
-        /// `Err(AlwaysRequiresDrop)` is returned.
-        query adt_finalize_tys(def_id: DefId) -> Result<&'tcx ty::List<Ty<'tcx>>, AlwaysRequiresDrop> {
-            desc { |tcx| "computing when `{}` needs finalize", tcx.def_path_str(def_id) }
-            cache_on_disk_if { true }
-        }
-
-        query layout_raw(
-            env: ty::ParamEnvAnd<'tcx, Ty<'tcx>>
-        ) -> Result<&'tcx rustc_target::abi::Layout, ty::layout::LayoutError<'tcx>> {
-            desc { "computing layout of `{}`", env.value }
-        }
-=======
     /// A list of types where the ADT requires drop if and only if any of
     /// those types require drop. If the ADT is known to always need drop
     /// then `Err(AlwaysRequiresDrop)` is returned.
     query adt_drop_tys(def_id: DefId) -> Result<&'tcx ty::List<Ty<'tcx>>, AlwaysRequiresDrop> {
         desc { |tcx| "computing when `{}` needs drop", tcx.def_path_str(def_id) }
         cache_on_disk_if { true }
->>>>>>> 6af1e632
+    }
+
+    /// A list of types where the ADT requires finalization when used with
+    /// GC if and only if any of those types require finalization. If the
+    /// ADT is known to always need finalization then
+    /// `Err(AlwaysRequiresDrop)` is returned.
+    query adt_finalize_tys(def_id: DefId) -> Result<&'tcx ty::List<Ty<'tcx>>, AlwaysRequiresDrop> {
+        desc { |tcx| "computing when `{}` needs finalize", tcx.def_path_str(def_id) }
+        cache_on_disk_if { true }
     }
 
     query layout_raw(
