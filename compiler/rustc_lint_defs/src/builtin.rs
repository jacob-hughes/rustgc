// ignore-tidy-filelength

//! Some lints that are built in to the compiler.
//!
//! These are the built-in lints that are emitted direct in the main
//! compiler code, rather than using their own custom pass. Those
//! lints are all available in `rustc_lint::builtin`.

use crate::{declare_lint, declare_lint_pass, FutureBreakage};
use rustc_span::edition::Edition;

declare_lint! {
    /// The `forbidden_lint_groups` lint detects violations of
    /// `forbid` applied to a lint group. Due to a bug in the compiler,
    /// these used to be overlooked entirely. They now generate a warning.
    ///
    /// ### Example
    ///
    /// ```rust
    /// #![forbid(warnings)]
    /// #![deny(bad_style)]
    ///
    /// fn main() {}
    /// ```
    ///
    /// {{produces}}
    ///
    /// ### Recommended fix
    ///
    /// If your crate is using `#![forbid(warnings)]`,
    /// we recommend that you change to `#![deny(warnings)]`.
    ///
    /// ### Explanation
    ///
    /// Due to a compiler bug, applying `forbid` to lint groups
    /// previously had no effect. The bug is now fixed but instead of
    /// enforcing `forbid` we issue this future-compatibility warning
    /// to avoid breaking existing crates.
    pub FORBIDDEN_LINT_GROUPS,
    Warn,
    "applying forbid to lint-groups",
    @future_incompatible = FutureIncompatibleInfo {
        reference: "issue #81670 <https://github.com/rust-lang/rust/issues/81670>",
        edition: None,
    };
}

declare_lint! {
    /// The `ill_formed_attribute_input` lint detects ill-formed attribute
    /// inputs that were previously accepted and used in practice.
    ///
    /// ### Example
    ///
    /// ```rust,compile_fail
    /// #[inline = "this is not valid"]
    /// fn foo() {}
    /// ```
    ///
    /// {{produces}}
    ///
    /// ### Explanation
    ///
    /// Previously, inputs for many built-in attributes weren't validated and
    /// nonsensical attribute inputs were accepted. After validation was
    /// added, it was determined that some existing projects made use of these
    /// invalid forms. This is a [future-incompatible] lint to transition this
    /// to a hard error in the future. See [issue #57571] for more details.
    ///
    /// Check the [attribute reference] for details on the valid inputs for
    /// attributes.
    ///
    /// [issue #57571]: https://github.com/rust-lang/rust/issues/57571
    /// [attribute reference]: https://doc.rust-lang.org/nightly/reference/attributes.html
    /// [future-incompatible]: ../index.md#future-incompatible-lints
    pub ILL_FORMED_ATTRIBUTE_INPUT,
    Deny,
    "ill-formed attribute inputs that were previously accepted and used in practice",
    @future_incompatible = FutureIncompatibleInfo {
        reference: "issue #57571 <https://github.com/rust-lang/rust/issues/57571>",
        edition: None,
    };
    crate_level_only
}

declare_lint! {
    /// The `conflicting_repr_hints` lint detects [`repr` attributes] with
    /// conflicting hints.
    ///
    /// [`repr` attributes]: https://doc.rust-lang.org/reference/type-layout.html#representations
    ///
    /// ### Example
    ///
    /// ```rust,compile_fail
    /// #[repr(u32, u64)]
    /// enum Foo {
    ///     Variant1,
    /// }
    /// ```
    ///
    /// {{produces}}
    ///
    /// ### Explanation
    ///
    /// The compiler incorrectly accepted these conflicting representations in
    /// the past. This is a [future-incompatible] lint to transition this to a
    /// hard error in the future. See [issue #68585] for more details.
    ///
    /// To correct the issue, remove one of the conflicting hints.
    ///
    /// [issue #68585]: https://github.com/rust-lang/rust/issues/68585
    /// [future-incompatible]: ../index.md#future-incompatible-lints
    pub CONFLICTING_REPR_HINTS,
    Deny,
    "conflicts between `#[repr(..)]` hints that were previously accepted and used in practice",
    @future_incompatible = FutureIncompatibleInfo {
        reference: "issue #68585 <https://github.com/rust-lang/rust/issues/68585>",
        edition: None,
    };
}

declare_lint! {
    /// The `meta_variable_misuse` lint detects possible meta-variable misuse
    /// in macro definitions.
    ///
    /// ### Example
    ///
    /// ```rust,compile_fail
    /// #![deny(meta_variable_misuse)]
    ///
    /// macro_rules! foo {
    ///     () => {};
    ///     ($( $i:ident = $($j:ident),+ );*) => { $( $( $i = $k; )+ )* };
    /// }
    ///
    /// fn main() {
    ///     foo!();
    /// }
    /// ```
    ///
    /// {{produces}}
    ///
    /// ### Explanation
    ///
    /// There are quite a few different ways a [`macro_rules`] macro can be
    /// improperly defined. Many of these errors were previously only detected
    /// when the macro was expanded or not at all. This lint is an attempt to
    /// catch some of these problems when the macro is *defined*.
    ///
    /// This lint is "allow" by default because it may have false positives
    /// and other issues. See [issue #61053] for more details.
    ///
    /// [`macro_rules`]: https://doc.rust-lang.org/reference/macros-by-example.html
    /// [issue #61053]: https://github.com/rust-lang/rust/issues/61053
    pub META_VARIABLE_MISUSE,
    Allow,
    "possible meta-variable misuse at macro definition"
}

declare_lint! {
    /// The `incomplete_include` lint detects the use of the [`include!`]
    /// macro with a file that contains more than one expression.
    ///
    /// [`include!`]: https://doc.rust-lang.org/std/macro.include.html
    ///
    /// ### Example
    ///
    /// ```rust,ignore (needs separate file)
    /// fn main() {
    ///     include!("foo.txt");
    /// }
    /// ```
    ///
    /// where the file `foo.txt` contains:
    ///
    /// ```text
    /// println!("hi!");
    /// ```
    ///
    /// produces:
    ///
    /// ```text
    /// error: include macro expected single expression in source
    ///  --> foo.txt:1:14
    ///   |
    /// 1 | println!("1");
    ///   |              ^
    ///   |
    ///   = note: `#[deny(incomplete_include)]` on by default
    /// ```
    ///
    /// ### Explanation
    ///
    /// The [`include!`] macro is currently only intended to be used to
    /// include a single [expression] or multiple [items]. Historically it
    /// would ignore any contents after the first expression, but that can be
    /// confusing. In the example above, the `println!` expression ends just
    /// before the semicolon, making the semicolon "extra" information that is
    /// ignored. Perhaps even more surprising, if the included file had
    /// multiple print statements, the subsequent ones would be ignored!
    ///
    /// One workaround is to place the contents in braces to create a [block
    /// expression]. Also consider alternatives, like using functions to
    /// encapsulate the expressions, or use [proc-macros].
    ///
    /// This is a lint instead of a hard error because existing projects were
    /// found to hit this error. To be cautious, it is a lint for now. The
    /// future semantics of the `include!` macro are also uncertain, see
    /// [issue #35560].
    ///
    /// [items]: https://doc.rust-lang.org/reference/items.html
    /// [expression]: https://doc.rust-lang.org/reference/expressions.html
    /// [block expression]: https://doc.rust-lang.org/reference/expressions/block-expr.html
    /// [proc-macros]: https://doc.rust-lang.org/reference/procedural-macros.html
    /// [issue #35560]: https://github.com/rust-lang/rust/issues/35560
    pub INCOMPLETE_INCLUDE,
    Deny,
    "trailing content in included file"
}

declare_lint! {
    /// The `arithmetic_overflow` lint detects that an arithmetic operation
    /// will [overflow].
    ///
    /// [overflow]: https://doc.rust-lang.org/reference/expressions/operator-expr.html#overflow
    ///
    /// ### Example
    ///
    /// ```rust,compile_fail
    /// 1_i32 << 32;
    /// ```
    ///
    /// {{produces}}
    ///
    /// ### Explanation
    ///
    /// It is very likely a mistake to perform an arithmetic operation that
    /// overflows its value. If the compiler is able to detect these kinds of
    /// overflows at compile-time, it will trigger this lint. Consider
    /// adjusting the expression to avoid overflow, or use a data type that
    /// will not overflow.
    pub ARITHMETIC_OVERFLOW,
    Deny,
    "arithmetic operation overflows"
}

declare_lint! {
    /// The `unconditional_panic` lint detects an operation that will cause a
    /// panic at runtime.
    ///
    /// ### Example
    ///
    /// ```rust,compile_fail
    /// # #![allow(unused)]
    /// let x = 1 / 0;
    /// ```
    ///
    /// {{produces}}
    ///
    /// ### Explanation
    ///
    /// This lint detects code that is very likely incorrect because it will
    /// always panic, such as division by zero and out-of-bounds array
    /// accesses. Consider adjusting your code if this is a bug, or using the
    /// `panic!` or `unreachable!` macro instead in case the panic is intended.
    pub UNCONDITIONAL_PANIC,
    Deny,
    "operation will cause a panic at runtime"
}

declare_lint! {
    /// The `const_err` lint detects an erroneous expression while doing
    /// constant evaluation.
    ///
    /// ### Example
    ///
    /// ```rust,compile_fail
    /// #![allow(unconditional_panic)]
    /// const C: i32 = 1/0;
    /// ```
    ///
    /// {{produces}}
    ///
    /// ### Explanation
    ///
    /// This lint detects constants that fail to evaluate. Allowing the lint will accept the
    /// constant declaration, but any use of this constant will still lead to a hard error. This is
    /// a future incompatibility lint; the plan is to eventually entirely forbid even declaring
    /// constants that cannot be evaluated.  See [issue #71800] for more details.
    ///
    /// [issue #71800]: https://github.com/rust-lang/rust/issues/71800
    pub CONST_ERR,
    Deny,
    "constant evaluation encountered erroneous expression",
    @future_incompatible = FutureIncompatibleInfo {
        reference: "issue #71800 <https://github.com/rust-lang/rust/issues/71800>",
        edition: None,
    };
    report_in_external_macro
}

declare_lint! {
    /// The `unused_imports` lint detects imports that are never used.
    ///
    /// ### Example
    ///
    /// ```rust
    /// use std::collections::HashMap;
    /// ```
    ///
    /// {{produces}}
    ///
    /// ### Explanation
    ///
    /// Unused imports may signal a mistake or unfinished code, and clutter
    /// the code, and should be removed. If you intended to re-export the item
    /// to make it available outside of the module, add a visibility modifier
    /// like `pub`.
    pub UNUSED_IMPORTS,
    Warn,
    "imports that are never used"
}

declare_lint! {
    /// The `unused_extern_crates` lint guards against `extern crate` items
    /// that are never used.
    ///
    /// ### Example
    ///
    /// ```rust,compile_fail
    /// #![deny(unused_extern_crates)]
    /// extern crate proc_macro;
    /// ```
    ///
    /// {{produces}}
    ///
    /// ### Explanation
    ///
    /// `extern crate` items that are unused have no effect and should be
    /// removed. Note that there are some cases where specifying an `extern
    /// crate` is desired for the side effect of ensuring the given crate is
    /// linked, even though it is not otherwise directly referenced. The lint
    /// can be silenced by aliasing the crate to an underscore, such as
    /// `extern crate foo as _`. Also note that it is no longer idiomatic to
    /// use `extern crate` in the [2018 edition], as extern crates are now
    /// automatically added in scope.
    ///
    /// This lint is "allow" by default because it can be noisy, and produce
    /// false-positives. If a dependency is being removed from a project, it
    /// is recommended to remove it from the build configuration (such as
    /// `Cargo.toml`) to ensure stale build entries aren't left behind.
    ///
    /// [2018 edition]: https://doc.rust-lang.org/edition-guide/rust-2018/module-system/path-clarity.html#no-more-extern-crate
    pub UNUSED_EXTERN_CRATES,
    Allow,
    "extern crates that are never used"
}

declare_lint! {
    /// The `unused_crate_dependencies` lint detects crate dependencies that
    /// are never used.
    ///
    /// ### Example
    ///
    /// ```rust,ignore (needs extern crate)
    /// #![deny(unused_crate_dependencies)]
    /// ```
    ///
    /// This will produce:
    ///
    /// ```text
    /// error: external crate `regex` unused in `lint_example`: remove the dependency or add `use regex as _;`
    ///   |
    /// note: the lint level is defined here
    ///  --> src/lib.rs:1:9
    ///   |
    /// 1 | #![deny(unused_crate_dependencies)]
    ///   |         ^^^^^^^^^^^^^^^^^^^^^^^^^
    /// ```
    ///
    /// ### Explanation
    ///
    /// After removing the code that uses a dependency, this usually also
    /// requires removing the dependency from the build configuration.
    /// However, sometimes that step can be missed, which leads to time wasted
    /// building dependencies that are no longer used. This lint can be
    /// enabled to detect dependencies that are never used (more specifically,
    /// any dependency passed with the `--extern` command-line flag that is
    /// never referenced via [`use`], [`extern crate`], or in any [path]).
    ///
    /// This lint is "allow" by default because it can provide false positives
    /// depending on how the build system is configured. For example, when
    /// using Cargo, a "package" consists of multiple crates (such as a
    /// library and a binary), but the dependencies are defined for the
    /// package as a whole. If there is a dependency that is only used in the
    /// binary, but not the library, then the lint will be incorrectly issued
    /// in the library.
    ///
    /// [path]: https://doc.rust-lang.org/reference/paths.html
    /// [`use`]: https://doc.rust-lang.org/reference/items/use-declarations.html
    /// [`extern crate`]: https://doc.rust-lang.org/reference/items/extern-crates.html
    pub UNUSED_CRATE_DEPENDENCIES,
    Allow,
    "crate dependencies that are never used",
    crate_level_only
}

declare_lint! {
    /// The `unused_qualifications` lint detects unnecessarily qualified
    /// names.
    ///
    /// ### Example
    ///
    /// ```rust,compile_fail
    /// #![deny(unused_qualifications)]
    /// mod foo {
    ///     pub fn bar() {}
    /// }
    ///
    /// fn main() {
    ///     use foo::bar;
    ///     foo::bar();
    /// }
    /// ```
    ///
    /// {{produces}}
    ///
    /// ### Explanation
    ///
    /// If an item from another module is already brought into scope, then
    /// there is no need to qualify it in this case. You can call `bar()`
    /// directly, without the `foo::`.
    ///
    /// This lint is "allow" by default because it is somewhat pedantic, and
    /// doesn't indicate an actual problem, but rather a stylistic choice, and
    /// can be noisy when refactoring or moving around code.
    pub UNUSED_QUALIFICATIONS,
    Allow,
    "detects unnecessarily qualified names"
}

declare_lint! {
    /// The `unknown_lints` lint detects unrecognized lint attribute.
    ///
    /// ### Example
    ///
    /// ```rust
    /// #![allow(not_a_real_lint)]
    /// ```
    ///
    /// {{produces}}
    ///
    /// ### Explanation
    ///
    /// It is usually a mistake to specify a lint that does not exist. Check
    /// the spelling, and check the lint listing for the correct name. Also
    /// consider if you are using an old version of the compiler, and the lint
    /// is only available in a newer version.
    pub UNKNOWN_LINTS,
    Warn,
    "unrecognized lint attribute"
}

declare_lint! {
    /// The `unused_variables` lint detects variables which are not used in
    /// any way.
    ///
    /// ### Example
    ///
    /// ```rust
    /// let x = 5;
    /// ```
    ///
    /// {{produces}}
    ///
    /// ### Explanation
    ///
    /// Unused variables may signal a mistake or unfinished code. To silence
    /// the warning for the individual variable, prefix it with an underscore
    /// such as `_x`.
    pub UNUSED_VARIABLES,
    Warn,
    "detect variables which are not used in any way"
}

declare_lint! {
    /// The `unused_assignments` lint detects assignments that will never be read.
    ///
    /// ### Example
    ///
    /// ```rust
    /// let mut x = 5;
    /// x = 6;
    /// ```
    ///
    /// {{produces}}
    ///
    /// ### Explanation
    ///
    /// Unused assignments may signal a mistake or unfinished code. If the
    /// variable is never used after being assigned, then the assignment can
    /// be removed. Variables with an underscore prefix such as `_x` will not
    /// trigger this lint.
    pub UNUSED_ASSIGNMENTS,
    Warn,
    "detect assignments that will never be read"
}

declare_lint! {
    /// The `dead_code` lint detects unused, unexported items.
    ///
    /// ### Example
    ///
    /// ```rust
    /// fn foo() {}
    /// ```
    ///
    /// {{produces}}
    ///
    /// ### Explanation
    ///
    /// Dead code may signal a mistake or unfinished code. To silence the
    /// warning for individual items, prefix the name with an underscore such
    /// as `_foo`. If it was intended to expose the item outside of the crate,
    /// consider adding a visibility modifier like `pub`. Otherwise consider
    /// removing the unused code.
    pub DEAD_CODE,
    Warn,
    "detect unused, unexported items"
}

declare_lint! {
    /// The `unused_attributes` lint detects attributes that were not used by
    /// the compiler.
    ///
    /// ### Example
    ///
    /// ```rust
    /// #![ignore]
    /// ```
    ///
    /// {{produces}}
    ///
    /// ### Explanation
    ///
    /// Unused [attributes] may indicate the attribute is placed in the wrong
    /// position. Consider removing it, or placing it in the correct position.
    /// Also consider if you intended to use an _inner attribute_ (with a `!`
    /// such as `#![allow(unused)]`) which applies to the item the attribute
    /// is within, or an _outer attribute_ (without a `!` such as
    /// `#[allow(unused)]`) which applies to the item *following* the
    /// attribute.
    ///
    /// [attributes]: https://doc.rust-lang.org/reference/attributes.html
    pub UNUSED_ATTRIBUTES,
    Warn,
    "detects attributes that were not used by the compiler"
}

declare_lint! {
    /// The `unreachable_code` lint detects unreachable code paths.
    ///
    /// ### Example
    ///
    /// ```rust,no_run
    /// panic!("we never go past here!");
    ///
    /// let x = 5;
    /// ```
    ///
    /// {{produces}}
    ///
    /// ### Explanation
    ///
    /// Unreachable code may signal a mistake or unfinished code. If the code
    /// is no longer in use, consider removing it.
    pub UNREACHABLE_CODE,
    Warn,
    "detects unreachable code paths",
    report_in_external_macro
}

declare_lint! {
    /// The `unreachable_patterns` lint detects unreachable patterns.
    ///
    /// ### Example
    ///
    /// ```rust
    /// let x = 5;
    /// match x {
    ///     y => (),
    ///     5 => (),
    /// }
    /// ```
    ///
    /// {{produces}}
    ///
    /// ### Explanation
    ///
    /// This usually indicates a mistake in how the patterns are specified or
    /// ordered. In this example, the `y` pattern will always match, so the
    /// five is impossible to reach. Remember, match arms match in order, you
    /// probably wanted to put the `5` case above the `y` case.
    pub UNREACHABLE_PATTERNS,
    Warn,
    "detects unreachable patterns"
}

declare_lint! {
    /// The `overlapping_range_endpoints` lint detects `match` arms that have [range patterns] that
    /// overlap on their endpoints.
    ///
    /// [range patterns]: https://doc.rust-lang.org/nightly/reference/patterns.html#range-patterns
    ///
    /// ### Example
    ///
    /// ```rust
    /// let x = 123u8;
    /// match x {
    ///     0..=100 => { println!("small"); }
    ///     100..=255 => { println!("large"); }
    /// }
    /// ```
    ///
    /// {{produces}}
    ///
    /// ### Explanation
    ///
    /// It is likely a mistake to have range patterns in a match expression that overlap in this
    /// way. Check that the beginning and end values are what you expect, and keep in mind that
    /// with `..=` the left and right bounds are inclusive.
    pub OVERLAPPING_RANGE_ENDPOINTS,
    Warn,
    "detects range patterns with overlapping endpoints"
}

declare_lint! {
    /// The `bindings_with_variant_name` lint detects pattern bindings with
    /// the same name as one of the matched variants.
    ///
    /// ### Example
    ///
    /// ```rust
    /// pub enum Enum {
    ///     Foo,
    ///     Bar,
    /// }
    ///
    /// pub fn foo(x: Enum) {
    ///     match x {
    ///         Foo => {}
    ///         Bar => {}
    ///     }
    /// }
    /// ```
    ///
    /// {{produces}}
    ///
    /// ### Explanation
    ///
    /// It is usually a mistake to specify an enum variant name as an
    /// [identifier pattern]. In the example above, the `match` arms are
    /// specifying a variable name to bind the value of `x` to. The second arm
    /// is ignored because the first one matches *all* values. The likely
    /// intent is that the arm was intended to match on the enum variant.
    ///
    /// Two possible solutions are:
    ///
    /// * Specify the enum variant using a [path pattern], such as
    ///   `Enum::Foo`.
    /// * Bring the enum variants into local scope, such as adding `use
    ///   Enum::*;` to the beginning of the `foo` function in the example
    ///   above.
    ///
    /// [identifier pattern]: https://doc.rust-lang.org/reference/patterns.html#identifier-patterns
    /// [path pattern]: https://doc.rust-lang.org/reference/patterns.html#path-patterns
    pub BINDINGS_WITH_VARIANT_NAME,
    Warn,
    "detects pattern bindings with the same name as one of the matched variants"
}

declare_lint! {
    /// The `unused_macros` lint detects macros that were not used.
    ///
    /// ### Example
    ///
    /// ```rust
    /// macro_rules! unused {
    ///     () => {};
    /// }
    ///
    /// fn main() {
    /// }
    /// ```
    ///
    /// {{produces}}
    ///
    /// ### Explanation
    ///
    /// Unused macros may signal a mistake or unfinished code. To silence the
    /// warning for the individual macro, prefix the name with an underscore
    /// such as `_my_macro`. If you intended to export the macro to make it
    /// available outside of the crate, use the [`macro_export` attribute].
    ///
    /// [`macro_export` attribute]: https://doc.rust-lang.org/reference/macros-by-example.html#path-based-scope
    pub UNUSED_MACROS,
    Warn,
    "detects macros that were not used"
}

declare_lint! {
    /// The `warnings` lint allows you to change the level of other
    /// lints which produce warnings.
    ///
    /// ### Example
    ///
    /// ```rust
    /// #![deny(warnings)]
    /// fn foo() {}
    /// ```
    ///
    /// {{produces}}
    ///
    /// ### Explanation
    ///
    /// The `warnings` lint is a bit special; by changing its level, you
    /// change every other warning that would produce a warning to whatever
    /// value you'd like. As such, you won't ever trigger this lint in your
    /// code directly.
    pub WARNINGS,
    Warn,
    "mass-change the level for lints which produce warnings"
}

declare_lint! {
    /// The `unused_features` lint detects unused or unknown features found in
    /// crate-level [`feature` attributes].
    ///
    /// [`feature` attributes]: https://doc.rust-lang.org/nightly/unstable-book/
    ///
    /// Note: This lint is currently not functional, see [issue #44232] for
    /// more details.
    ///
    /// [issue #44232]: https://github.com/rust-lang/rust/issues/44232
    pub UNUSED_FEATURES,
    Warn,
    "unused features found in crate-level `#[feature]` directives"
}

declare_lint! {
    /// The `stable_features` lint detects a [`feature` attribute] that
    /// has since been made stable.
    ///
    /// [`feature` attribute]: https://doc.rust-lang.org/nightly/unstable-book/
    ///
    /// ### Example
    ///
    /// ```rust
    /// #![feature(test_accepted_feature)]
    /// fn main() {}
    /// ```
    ///
    /// {{produces}}
    ///
    /// ### Explanation
    ///
    /// When a feature is stabilized, it is no longer necessary to include a
    /// `#![feature]` attribute for it. To fix, simply remove the
    /// `#![feature]` attribute.
    pub STABLE_FEATURES,
    Warn,
    "stable features found in `#[feature]` directive"
}

declare_lint! {
    /// The `unknown_crate_types` lint detects an unknown crate type found in
    /// a [`crate_type` attribute].
    ///
    /// ### Example
    ///
    /// ```rust,compile_fail
    /// #![crate_type="lol"]
    /// fn main() {}
    /// ```
    ///
    /// {{produces}}
    ///
    /// ### Explanation
    ///
    /// An unknown value give to the `crate_type` attribute is almost
    /// certainly a mistake.
    ///
    /// [`crate_type` attribute]: https://doc.rust-lang.org/reference/linkage.html
    pub UNKNOWN_CRATE_TYPES,
    Deny,
    "unknown crate type found in `#[crate_type]` directive",
    crate_level_only
}

declare_lint! {
    /// The `trivial_casts` lint detects trivial casts which could be replaced
    /// with coercion, which may require [type ascription] or a temporary
    /// variable.
    ///
    /// ### Example
    ///
    /// ```rust,compile_fail
    /// #![deny(trivial_casts)]
    /// let x: &u32 = &42;
    /// let y = x as *const u32;
    /// ```
    ///
    /// {{produces}}
    ///
    /// ### Explanation
    ///
    /// A trivial cast is a cast `e as T` where `e` has type `U` and `U` is a
    /// subtype of `T`. This type of cast is usually unnecessary, as it can be
    /// usually be inferred.
    ///
    /// This lint is "allow" by default because there are situations, such as
    /// with FFI interfaces or complex type aliases, where it triggers
    /// incorrectly, or in situations where it will be more difficult to
    /// clearly express the intent. It may be possible that this will become a
    /// warning in the future, possibly with [type ascription] providing a
    /// convenient way to work around the current issues. See [RFC 401] for
    /// historical context.
    ///
    /// [type ascription]: https://github.com/rust-lang/rust/issues/23416
    /// [RFC 401]: https://github.com/rust-lang/rfcs/blob/master/text/0401-coercions.md
    pub TRIVIAL_CASTS,
    Allow,
    "detects trivial casts which could be removed"
}

declare_lint! {
    /// The `trivial_numeric_casts` lint detects trivial numeric casts of types
    /// which could be removed.
    ///
    /// ### Example
    ///
    /// ```rust,compile_fail
    /// #![deny(trivial_numeric_casts)]
    /// let x = 42_i32 as i32;
    /// ```
    ///
    /// {{produces}}
    ///
    /// ### Explanation
    ///
    /// A trivial numeric cast is a cast of a numeric type to the same numeric
    /// type. This type of cast is usually unnecessary.
    ///
    /// This lint is "allow" by default because there are situations, such as
    /// with FFI interfaces or complex type aliases, where it triggers
    /// incorrectly, or in situations where it will be more difficult to
    /// clearly express the intent. It may be possible that this will become a
    /// warning in the future, possibly with [type ascription] providing a
    /// convenient way to work around the current issues. See [RFC 401] for
    /// historical context.
    ///
    /// [type ascription]: https://github.com/rust-lang/rust/issues/23416
    /// [RFC 401]: https://github.com/rust-lang/rfcs/blob/master/text/0401-coercions.md
    pub TRIVIAL_NUMERIC_CASTS,
    Allow,
    "detects trivial casts of numeric types which could be removed"
}

declare_lint! {
    /// The `private_in_public` lint detects private items in public
    /// interfaces not caught by the old implementation.
    ///
    /// ### Example
    ///
    /// ```rust
    /// # #![allow(unused)]
    /// struct SemiPriv;
    ///
    /// mod m1 {
    ///     struct Priv;
    ///     impl super::SemiPriv {
    ///         pub fn f(_: Priv) {}
    ///     }
    /// }
    /// # fn main() {}
    /// ```
    ///
    /// {{produces}}
    ///
    /// ### Explanation
    ///
    /// The visibility rules are intended to prevent exposing private items in
    /// public interfaces. This is a [future-incompatible] lint to transition
    /// this to a hard error in the future. See [issue #34537] for more
    /// details.
    ///
    /// [issue #34537]: https://github.com/rust-lang/rust/issues/34537
    /// [future-incompatible]: ../index.md#future-incompatible-lints
    pub PRIVATE_IN_PUBLIC,
    Warn,
    "detect private items in public interfaces not caught by the old implementation",
    @future_incompatible = FutureIncompatibleInfo {
        reference: "issue #34537 <https://github.com/rust-lang/rust/issues/34537>",
        edition: None,
    };
}

declare_lint! {
    /// The `exported_private_dependencies` lint detects private dependencies
    /// that are exposed in a public interface.
    ///
    /// ### Example
    ///
    /// ```rust,ignore (needs-dependency)
    /// pub fn foo() -> Option<some_private_dependency::Thing> {
    ///     None
    /// }
    /// ```
    ///
    /// This will produce:
    ///
    /// ```text
    /// warning: type `bar::Thing` from private dependency 'bar' in public interface
    ///  --> src/lib.rs:3:1
    ///   |
    /// 3 | pub fn foo() -> Option<bar::Thing> {
    ///   | ^^^^^^^^^^^^^^^^^^^^^^^^^^^^^^^^^^
    ///   |
    ///   = note: `#[warn(exported_private_dependencies)]` on by default
    /// ```
    ///
    /// ### Explanation
    ///
    /// Dependencies can be marked as "private" to indicate that they are not
    /// exposed in the public interface of a crate. This can be used by Cargo
    /// to independently resolve those dependencies because it can assume it
    /// does not need to unify them with other packages using that same
    /// dependency. This lint is an indication of a violation of that
    /// contract.
    ///
    /// To fix this, avoid exposing the dependency in your public interface.
    /// Or, switch the dependency to a public dependency.
    ///
    /// Note that support for this is only available on the nightly channel.
    /// See [RFC 1977] for more details, as well as the [Cargo documentation].
    ///
    /// [RFC 1977]: https://github.com/rust-lang/rfcs/blob/master/text/1977-public-private-dependencies.md
    /// [Cargo documentation]: https://doc.rust-lang.org/nightly/cargo/reference/unstable.html#public-dependency
    pub EXPORTED_PRIVATE_DEPENDENCIES,
    Warn,
    "public interface leaks type from a private dependency"
}

declare_lint! {
    /// The `pub_use_of_private_extern_crate` lint detects a specific
    /// situation of re-exporting a private `extern crate`.
    ///
    /// ### Example
    ///
    /// ```rust,compile_fail
    /// extern crate core;
    /// pub use core as reexported_core;
    /// ```
    ///
    /// {{produces}}
    ///
    /// ### Explanation
    ///
    /// A public `use` declaration should not be used to publicly re-export a
    /// private `extern crate`. `pub extern crate` should be used instead.
    ///
    /// This was historically allowed, but is not the intended behavior
    /// according to the visibility rules. This is a [future-incompatible]
    /// lint to transition this to a hard error in the future. See [issue
    /// #34537] for more details.
    ///
    /// [issue #34537]: https://github.com/rust-lang/rust/issues/34537
    /// [future-incompatible]: ../index.md#future-incompatible-lints
    pub PUB_USE_OF_PRIVATE_EXTERN_CRATE,
    Deny,
    "detect public re-exports of private extern crates",
    @future_incompatible = FutureIncompatibleInfo {
        reference: "issue #34537 <https://github.com/rust-lang/rust/issues/34537>",
        edition: None,
    };
}

declare_lint! {
    /// The `invalid_type_param_default` lint detects type parameter defaults
    /// erroneously allowed in an invalid location.
    ///
    /// ### Example
    ///
    /// ```rust,compile_fail
    /// fn foo<T=i32>(t: T) {}
    /// ```
    ///
    /// {{produces}}
    ///
    /// ### Explanation
    ///
    /// Default type parameters were only intended to be allowed in certain
    /// situations, but historically the compiler allowed them everywhere.
    /// This is a [future-incompatible] lint to transition this to a hard
    /// error in the future. See [issue #36887] for more details.
    ///
    /// [issue #36887]: https://github.com/rust-lang/rust/issues/36887
    /// [future-incompatible]: ../index.md#future-incompatible-lints
    pub INVALID_TYPE_PARAM_DEFAULT,
    Deny,
    "type parameter default erroneously allowed in invalid location",
    @future_incompatible = FutureIncompatibleInfo {
        reference: "issue #36887 <https://github.com/rust-lang/rust/issues/36887>",
        edition: None,
    };
}

declare_lint! {
    /// The `renamed_and_removed_lints` lint detects lints that have been
    /// renamed or removed.
    ///
    /// ### Example
    ///
    /// ```rust
    /// #![deny(raw_pointer_derive)]
    /// ```
    ///
    /// {{produces}}
    ///
    /// ### Explanation
    ///
    /// To fix this, either remove the lint or use the new name. This can help
    /// avoid confusion about lints that are no longer valid, and help
    /// maintain consistency for renamed lints.
    pub RENAMED_AND_REMOVED_LINTS,
    Warn,
    "lints that have been renamed or removed"
}

declare_lint! {
    /// The `unaligned_references` lint detects unaligned references to fields
    /// of [packed] structs.
    ///
    /// [packed]: https://doc.rust-lang.org/reference/type-layout.html#the-alignment-modifiers
    ///
    /// ### Example
    ///
    /// ```rust,compile_fail
    /// #![deny(unaligned_references)]
    ///
    /// #[repr(packed)]
    /// pub struct Foo {
    ///     field1: u64,
    ///     field2: u8,
    /// }
    ///
    /// fn main() {
    ///     unsafe {
    ///         let foo = Foo { field1: 0, field2: 0 };
    ///         let _ = &foo.field1;
    ///         println!("{}", foo.field1); // An implicit `&` is added here, triggering the lint.
    ///     }
    /// }
    /// ```
    ///
    /// {{produces}}
    ///
    /// ### Explanation
    ///
    /// Creating a reference to an insufficiently aligned packed field is [undefined behavior] and
    /// should be disallowed. Using an `unsafe` block does not change anything about this. Instead,
    /// the code should do a copy of the data in the packed field or use raw pointers and unaligned
    /// accesses. See [issue #82523] for more information.
    ///
    /// [undefined behavior]: https://doc.rust-lang.org/reference/behavior-considered-undefined.html
    /// [issue #82523]: https://github.com/rust-lang/rust/issues/82523
    pub UNALIGNED_REFERENCES,
    Warn,
    "detects unaligned references to fields of packed structs",
    @future_incompatible = FutureIncompatibleInfo {
        reference: "issue #82523 <https://github.com/rust-lang/rust/issues/82523>",
        edition: None,
    };
    report_in_external_macro
}

declare_lint! {
    /// The `const_item_mutation` lint detects attempts to mutate a `const`
    /// item.
    ///
    /// ### Example
    ///
    /// ```rust
    /// const FOO: [i32; 1] = [0];
    ///
    /// fn main() {
    ///     FOO[0] = 1;
    ///     // This will print "[0]".
    ///     println!("{:?}", FOO);
    /// }
    /// ```
    ///
    /// {{produces}}
    ///
    /// ### Explanation
    ///
    /// Trying to directly mutate a `const` item is almost always a mistake.
    /// What is happening in the example above is that a temporary copy of the
    /// `const` is mutated, but the original `const` is not. Each time you
    /// refer to the `const` by name (such as `FOO` in the example above), a
    /// separate copy of the value is inlined at that location.
    ///
    /// This lint checks for writing directly to a field (`FOO.field =
    /// some_value`) or array entry (`FOO[0] = val`), or taking a mutable
    /// reference to the const item (`&mut FOO`), including through an
    /// autoderef (`FOO.some_mut_self_method()`).
    ///
    /// There are various alternatives depending on what you are trying to
    /// accomplish:
    ///
    /// * First, always reconsider using mutable globals, as they can be
    ///   difficult to use correctly, and can make the code more difficult to
    ///   use or understand.
    /// * If you are trying to perform a one-time initialization of a global:
    ///     * If the value can be computed at compile-time, consider using
    ///       const-compatible values (see [Constant Evaluation]).
    ///     * For more complex single-initialization cases, consider using a
    ///       third-party crate, such as [`lazy_static`] or [`once_cell`].
    ///     * If you are using the [nightly channel], consider the new
    ///       [`lazy`] module in the standard library.
    /// * If you truly need a mutable global, consider using a [`static`],
    ///   which has a variety of options:
    ///   * Simple data types can be directly defined and mutated with an
    ///     [`atomic`] type.
    ///   * More complex types can be placed in a synchronization primitive
    ///     like a [`Mutex`], which can be initialized with one of the options
    ///     listed above.
    ///   * A [mutable `static`] is a low-level primitive, requiring unsafe.
    ///     Typically This should be avoided in preference of something
    ///     higher-level like one of the above.
    ///
    /// [Constant Evaluation]: https://doc.rust-lang.org/reference/const_eval.html
    /// [`static`]: https://doc.rust-lang.org/reference/items/static-items.html
    /// [mutable `static`]: https://doc.rust-lang.org/reference/items/static-items.html#mutable-statics
    /// [`lazy`]: https://doc.rust-lang.org/nightly/std/lazy/index.html
    /// [`lazy_static`]: https://crates.io/crates/lazy_static
    /// [`once_cell`]: https://crates.io/crates/once_cell
    /// [`atomic`]: https://doc.rust-lang.org/std/sync/atomic/index.html
    /// [`Mutex`]: https://doc.rust-lang.org/std/sync/struct.Mutex.html
    pub CONST_ITEM_MUTATION,
    Warn,
    "detects attempts to mutate a `const` item",
}

declare_lint! {
<<<<<<< HEAD
    /// The `safe_packed_borrows` lint detects borrowing a field in the
    /// interior of a packed structure with alignment other than 1.
    ///
    /// ### Example
    ///
    /// ```rust
    /// #[allow(misaligned_gc_pointers)]
    /// #[repr(packed)]
    /// pub struct Unaligned<T>(pub T);
    ///
    /// pub struct Foo {
    ///     start: u8,
    ///     data: Unaligned<u32>,
    /// }
    ///
    /// fn main() {
    ///     let x = Foo { start: 0, data: Unaligned(1) };
    ///     let y = &x.data.0;
    /// }
    /// ```
    ///
    /// {{produces}}
    ///
    /// ### Explanation
    ///
    /// This type of borrow is unsafe and can cause errors on some platforms
    /// and violates some assumptions made by the compiler. This was
    /// previously allowed unintentionally. This is a [future-incompatible]
    /// lint to transition this to a hard error in the future. See [issue
    /// #46043] for more details, including guidance on how to solve the
    /// problem.
    ///
    /// [issue #46043]: https://github.com/rust-lang/rust/issues/46043
    /// [future-incompatible]: ../index.md#future-incompatible-lints
    pub SAFE_PACKED_BORROWS,
    Warn,
    "safe borrows of fields of packed structs were erroneously allowed",
    @future_incompatible = FutureIncompatibleInfo {
        reference: "issue #46043 <https://github.com/rust-lang/rust/issues/46043>",
        edition: None,
    };
}

declare_lint! {
=======
>>>>>>> 6af1e632
    /// The `patterns_in_fns_without_body` lint detects `mut` identifier
    /// patterns as a parameter in functions without a body.
    ///
    /// ### Example
    ///
    /// ```rust,compile_fail
    /// trait Trait {
    ///     fn foo(mut arg: u8);
    /// }
    /// ```
    ///
    /// {{produces}}
    ///
    /// ### Explanation
    ///
    /// To fix this, remove `mut` from the parameter in the trait definition;
    /// it can be used in the implementation. That is, the following is OK:
    ///
    /// ```rust
    /// trait Trait {
    ///     fn foo(arg: u8); // Removed `mut` here
    /// }
    ///
    /// impl Trait for i32 {
    ///     fn foo(mut arg: u8) { // `mut` here is OK
    ///
    ///     }
    /// }
    /// ```
    ///
    /// Trait definitions can define functions without a body to specify a
    /// function that implementors must define. The parameter names in the
    /// body-less functions are only allowed to be `_` or an [identifier] for
    /// documentation purposes (only the type is relevant). Previous versions
    /// of the compiler erroneously allowed [identifier patterns] with the
    /// `mut` keyword, but this was not intended to be allowed. This is a
    /// [future-incompatible] lint to transition this to a hard error in the
    /// future. See [issue #35203] for more details.
    ///
    /// [identifier]: https://doc.rust-lang.org/reference/identifiers.html
    /// [identifier patterns]: https://doc.rust-lang.org/reference/patterns.html#identifier-patterns
    /// [issue #35203]: https://github.com/rust-lang/rust/issues/35203
    /// [future-incompatible]: ../index.md#future-incompatible-lints
    pub PATTERNS_IN_FNS_WITHOUT_BODY,
    Deny,
    "patterns in functions without body were erroneously allowed",
    @future_incompatible = FutureIncompatibleInfo {
        reference: "issue #35203 <https://github.com/rust-lang/rust/issues/35203>",
        edition: None,
    };
}

declare_lint! {
    /// The `missing_fragment_specifier` lint is issued when an unused pattern in a
    /// `macro_rules!` macro definition has a meta-variable (e.g. `$e`) that is not
    /// followed by a fragment specifier (e.g. `:expr`).
    ///
    /// This warning can always be fixed by removing the unused pattern in the
    /// `macro_rules!` macro definition.
    ///
    /// ### Example
    ///
    /// ```rust,compile_fail
    /// macro_rules! foo {
    ///    () => {};
    ///    ($name) => { };
    /// }
    ///
    /// fn main() {
    ///    foo!();
    /// }
    /// ```
    ///
    /// {{produces}}
    ///
    /// ### Explanation
    ///
    /// To fix this, remove the unused pattern from the `macro_rules!` macro definition:
    ///
    /// ```rust
    /// macro_rules! foo {
    ///     () => {};
    /// }
    /// fn main() {
    ///     foo!();
    /// }
    /// ```
    pub MISSING_FRAGMENT_SPECIFIER,
    Deny,
    "detects missing fragment specifiers in unused `macro_rules!` patterns",
    @future_incompatible = FutureIncompatibleInfo {
        reference: "issue #40107 <https://github.com/rust-lang/rust/issues/40107>",
        edition: None,
    };
}

declare_lint! {
    /// The `late_bound_lifetime_arguments` lint detects generic lifetime
    /// arguments in path segments with late bound lifetime parameters.
    ///
    /// ### Example
    ///
    /// ```rust
    /// struct S;
    ///
    /// impl S {
    ///     fn late<'a, 'b>(self, _: &'a u8, _: &'b u8) {}
    /// }
    ///
    /// fn main() {
    ///     S.late::<'static>(&0, &0);
    /// }
    /// ```
    ///
    /// {{produces}}
    ///
    /// ### Explanation
    ///
    /// It is not clear how to provide arguments for early-bound lifetime
    /// parameters if they are intermixed with late-bound parameters in the
    /// same list. For now, providing any explicit arguments will trigger this
    /// lint if late-bound parameters are present, so in the future a solution
    /// can be adopted without hitting backward compatibility issues. This is
    /// a [future-incompatible] lint to transition this to a hard error in the
    /// future. See [issue #42868] for more details, along with a description
    /// of the difference between early and late-bound parameters.
    ///
    /// [issue #42868]: https://github.com/rust-lang/rust/issues/42868
    /// [future-incompatible]: ../index.md#future-incompatible-lints
    pub LATE_BOUND_LIFETIME_ARGUMENTS,
    Warn,
    "detects generic lifetime arguments in path segments with late bound lifetime parameters",
    @future_incompatible = FutureIncompatibleInfo {
        reference: "issue #42868 <https://github.com/rust-lang/rust/issues/42868>",
        edition: None,
    };
}

declare_lint! {
    /// The `order_dependent_trait_objects` lint detects a trait coherency
    /// violation that would allow creating two trait impls for the same
    /// dynamic trait object involving marker traits.
    ///
    /// ### Example
    ///
    /// ```rust,compile_fail
    /// pub trait Trait {}
    ///
    /// impl Trait for dyn Send + Sync { }
    /// impl Trait for dyn Sync + Send { }
    /// ```
    ///
    /// {{produces}}
    ///
    /// ### Explanation
    ///
    /// A previous bug caused the compiler to interpret traits with different
    /// orders (such as `Send + Sync` and `Sync + Send`) as distinct types
    /// when they were intended to be treated the same. This allowed code to
    /// define separate trait implementations when there should be a coherence
    /// error. This is a [future-incompatible] lint to transition this to a
    /// hard error in the future. See [issue #56484] for more details.
    ///
    /// [issue #56484]: https://github.com/rust-lang/rust/issues/56484
    /// [future-incompatible]: ../index.md#future-incompatible-lints
    pub ORDER_DEPENDENT_TRAIT_OBJECTS,
    Deny,
    "trait-object types were treated as different depending on marker-trait order",
    @future_incompatible = FutureIncompatibleInfo {
        reference: "issue #56484 <https://github.com/rust-lang/rust/issues/56484>",
        edition: None,
    };
}

declare_lint! {
    /// The `coherence_leak_check` lint detects conflicting implementations of
    /// a trait that are only distinguished by the old leak-check code.
    ///
    /// ### Example
    ///
    /// ```rust
    /// trait SomeTrait { }
    /// impl SomeTrait for for<'a> fn(&'a u8) { }
    /// impl<'a> SomeTrait for fn(&'a u8) { }
    /// ```
    ///
    /// {{produces}}
    ///
    /// ### Explanation
    ///
    /// In the past, the compiler would accept trait implementations for
    /// identical functions that differed only in where the lifetime binder
    /// appeared. Due to a change in the borrow checker implementation to fix
    /// several bugs, this is no longer allowed. However, since this affects
    /// existing code, this is a [future-incompatible] lint to transition this
    /// to a hard error in the future.
    ///
    /// Code relying on this pattern should introduce "[newtypes]",
    /// like `struct Foo(for<'a> fn(&'a u8))`.
    ///
    /// See [issue #56105] for more details.
    ///
    /// [issue #56105]: https://github.com/rust-lang/rust/issues/56105
    /// [newtypes]: https://doc.rust-lang.org/book/ch19-04-advanced-types.html#using-the-newtype-pattern-for-type-safety-and-abstraction
    /// [future-incompatible]: ../index.md#future-incompatible-lints
    pub COHERENCE_LEAK_CHECK,
    Warn,
    "distinct impls distinguished only by the leak-check code",
    @future_incompatible = FutureIncompatibleInfo {
        reference: "issue #56105 <https://github.com/rust-lang/rust/issues/56105>",
        edition: None,
    };
}

declare_lint! {
    /// The `deprecated` lint detects use of deprecated items.
    ///
    /// ### Example
    ///
    /// ```rust
    /// #[deprecated]
    /// fn foo() {}
    ///
    /// fn bar() {
    ///     foo();
    /// }
    /// ```
    ///
    /// {{produces}}
    ///
    /// ### Explanation
    ///
    /// Items may be marked "deprecated" with the [`deprecated` attribute] to
    /// indicate that they should no longer be used. Usually the attribute
    /// should include a note on what to use instead, or check the
    /// documentation.
    ///
    /// [`deprecated` attribute]: https://doc.rust-lang.org/reference/attributes/diagnostics.html#the-deprecated-attribute
    pub DEPRECATED,
    Warn,
    "detects use of deprecated items",
    report_in_external_macro
}

declare_lint! {
    /// The `unused_unsafe` lint detects unnecessary use of an `unsafe` block.
    ///
    /// ### Example
    ///
    /// ```rust
    /// unsafe {}
    /// ```
    ///
    /// {{produces}}
    ///
    /// ### Explanation
    ///
    /// If nothing within the block requires `unsafe`, then remove the
    /// `unsafe` marker because it is not required and may cause confusion.
    pub UNUSED_UNSAFE,
    Warn,
    "unnecessary use of an `unsafe` block"
}

declare_lint! {
    /// The `unused_mut` lint detects mut variables which don't need to be
    /// mutable.
    ///
    /// ### Example
    ///
    /// ```rust
    /// let mut x = 5;
    /// ```
    ///
    /// {{produces}}
    ///
    /// ### Explanation
    ///
    /// The preferred style is to only mark variables as `mut` if it is
    /// required.
    pub UNUSED_MUT,
    Warn,
    "detect mut variables which don't need to be mutable"
}

declare_lint! {
    /// The `unconditional_recursion` lint detects functions that cannot
    /// return without calling themselves.
    ///
    /// ### Example
    ///
    /// ```rust
    /// fn foo() {
    ///     foo();
    /// }
    /// ```
    ///
    /// {{produces}}
    ///
    /// ### Explanation
    ///
    /// It is usually a mistake to have a recursive call that does not have
    /// some condition to cause it to terminate. If you really intend to have
    /// an infinite loop, using a `loop` expression is recommended.
    pub UNCONDITIONAL_RECURSION,
    Warn,
    "functions that cannot return without calling themselves"
}

declare_lint! {
    /// The `single_use_lifetimes` lint detects lifetimes that are only used
    /// once.
    ///
    /// ### Example
    ///
    /// ```rust,compile_fail
    /// #![deny(single_use_lifetimes)]
    ///
    /// fn foo<'a>(x: &'a u32) {}
    /// ```
    ///
    /// {{produces}}
    ///
    /// ### Explanation
    ///
    /// Specifying an explicit lifetime like `'a` in a function or `impl`
    /// should only be used to link together two things. Otherwise, you should
    /// just use `'_` to indicate that the lifetime is not linked to anything,
    /// or elide the lifetime altogether if possible.
    ///
    /// This lint is "allow" by default because it was introduced at a time
    /// when `'_` and elided lifetimes were first being introduced, and this
    /// lint would be too noisy. Also, there are some known false positives
    /// that it produces. See [RFC 2115] for historical context, and [issue
    /// #44752] for more details.
    ///
    /// [RFC 2115]: https://github.com/rust-lang/rfcs/blob/master/text/2115-argument-lifetimes.md
    /// [issue #44752]: https://github.com/rust-lang/rust/issues/44752
    pub SINGLE_USE_LIFETIMES,
    Allow,
    "detects lifetime parameters that are only used once"
}

declare_lint! {
    /// The `unused_lifetimes` lint detects lifetime parameters that are never
    /// used.
    ///
    /// ### Example
    ///
    /// ```rust,compile_fail
    /// #[deny(unused_lifetimes)]
    ///
    /// pub fn foo<'a>() {}
    /// ```
    ///
    /// {{produces}}
    ///
    /// ### Explanation
    ///
    /// Unused lifetime parameters may signal a mistake or unfinished code.
    /// Consider removing the parameter.
    pub UNUSED_LIFETIMES,
    Allow,
    "detects lifetime parameters that are never used"
}

declare_lint! {
    /// The `tyvar_behind_raw_pointer` lint detects raw pointer to an
    /// inference variable.
    ///
    /// ### Example
    ///
    /// ```rust,edition2015
    /// // edition 2015
    /// let data = std::ptr::null();
    /// let _ = &data as *const *const ();
    ///
    /// if data.is_null() {}
    /// ```
    ///
    /// {{produces}}
    ///
    /// ### Explanation
    ///
    /// This kind of inference was previously allowed, but with the future
    /// arrival of [arbitrary self types], this can introduce ambiguity. To
    /// resolve this, use an explicit type instead of relying on type
    /// inference.
    ///
    /// This is a [future-incompatible] lint to transition this to a hard
    /// error in the 2018 edition. See [issue #46906] for more details. This
    /// is currently a hard-error on the 2018 edition, and is "warn" by
    /// default in the 2015 edition.
    ///
    /// [arbitrary self types]: https://github.com/rust-lang/rust/issues/44874
    /// [issue #46906]: https://github.com/rust-lang/rust/issues/46906
    /// [future-incompatible]: ../index.md#future-incompatible-lints
    pub TYVAR_BEHIND_RAW_POINTER,
    Warn,
    "raw pointer to an inference variable",
    @future_incompatible = FutureIncompatibleInfo {
        reference: "issue #46906 <https://github.com/rust-lang/rust/issues/46906>",
        edition: Some(Edition::Edition2018),
    };
}

declare_lint! {
    /// The `elided_lifetimes_in_paths` lint detects the use of hidden
    /// lifetime parameters.
    ///
    /// ### Example
    ///
    /// ```rust,compile_fail
    /// #![deny(elided_lifetimes_in_paths)]
    /// struct Foo<'a> {
    ///     x: &'a u32
    /// }
    ///
    /// fn foo(x: &Foo) {
    /// }
    /// ```
    ///
    /// {{produces}}
    ///
    /// ### Explanation
    ///
    /// Elided lifetime parameters can make it difficult to see at a glance
    /// that borrowing is occurring. This lint ensures that lifetime
    /// parameters are always explicitly stated, even if it is the `'_`
    /// [placeholder lifetime].
    ///
    /// This lint is "allow" by default because it has some known issues, and
    /// may require a significant transition for old code.
    ///
    /// [placeholder lifetime]: https://doc.rust-lang.org/reference/lifetime-elision.html#lifetime-elision-in-functions
    pub ELIDED_LIFETIMES_IN_PATHS,
    Allow,
    "hidden lifetime parameters in types are deprecated",
    crate_level_only
}

declare_lint! {
    /// The `bare_trait_objects` lint suggests using `dyn Trait` for trait
    /// objects.
    ///
    /// ### Example
    ///
    /// ```rust
    /// trait Trait { }
    ///
    /// fn takes_trait_object(_: Box<Trait>) {
    /// }
    /// ```
    ///
    /// {{produces}}
    ///
    /// ### Explanation
    ///
    /// Without the `dyn` indicator, it can be ambiguous or confusing when
    /// reading code as to whether or not you are looking at a trait object.
    /// The `dyn` keyword makes it explicit, and adds a symmetry to contrast
    /// with [`impl Trait`].
    ///
    /// [`impl Trait`]: https://doc.rust-lang.org/book/ch10-02-traits.html#traits-as-parameters
    pub BARE_TRAIT_OBJECTS,
    Warn,
    "suggest using `dyn Trait` for trait objects"
}

declare_lint! {
    /// The `absolute_paths_not_starting_with_crate` lint detects fully
    /// qualified paths that start with a module name instead of `crate`,
    /// `self`, or an extern crate name
    ///
    /// ### Example
    ///
    /// ```rust,edition2015,compile_fail
    /// #![deny(absolute_paths_not_starting_with_crate)]
    ///
    /// mod foo {
    ///     pub fn bar() {}
    /// }
    ///
    /// fn main() {
    ///     ::foo::bar();
    /// }
    /// ```
    ///
    /// {{produces}}
    ///
    /// ### Explanation
    ///
    /// Rust [editions] allow the language to evolve without breaking
    /// backwards compatibility. This lint catches code that uses absolute
    /// paths in the style of the 2015 edition. In the 2015 edition, absolute
    /// paths (those starting with `::`) refer to either the crate root or an
    /// external crate. In the 2018 edition it was changed so that they only
    /// refer to external crates. The path prefix `crate::` should be used
    /// instead to reference items from the crate root.
    ///
    /// If you switch the compiler from the 2015 to 2018 edition without
    /// updating the code, then it will fail to compile if the old style paths
    /// are used. You can manually change the paths to use the `crate::`
    /// prefix to transition to the 2018 edition.
    ///
    /// This lint solves the problem automatically. It is "allow" by default
    /// because the code is perfectly valid in the 2015 edition. The [`cargo
    /// fix`] tool with the `--edition` flag will switch this lint to "warn"
    /// and automatically apply the suggested fix from the compiler. This
    /// provides a completely automated way to update old code to the 2018
    /// edition.
    ///
    /// [editions]: https://doc.rust-lang.org/edition-guide/
    /// [`cargo fix`]: https://doc.rust-lang.org/cargo/commands/cargo-fix.html
    pub ABSOLUTE_PATHS_NOT_STARTING_WITH_CRATE,
    Allow,
    "fully qualified paths that start with a module name \
     instead of `crate`, `self`, or an extern crate name",
     @future_incompatible = FutureIncompatibleInfo {
        reference: "issue #53130 <https://github.com/rust-lang/rust/issues/53130>",
        edition: Some(Edition::Edition2018),
     };
}

declare_lint! {
    /// The `illegal_floating_point_literal_pattern` lint detects
    /// floating-point literals used in patterns.
    ///
    /// ### Example
    ///
    /// ```rust
    /// let x = 42.0;
    ///
    /// match x {
    ///     5.0 => {}
    ///     _ => {}
    /// }
    /// ```
    ///
    /// {{produces}}
    ///
    /// ### Explanation
    ///
    /// Previous versions of the compiler accepted floating-point literals in
    /// patterns, but it was later determined this was a mistake. The
    /// semantics of comparing floating-point values may not be clear in a
    /// pattern when contrasted with "structural equality". Typically you can
    /// work around this by using a [match guard], such as:
    ///
    /// ```rust
    /// # let x = 42.0;
    ///
    /// match x {
    ///     y if y == 5.0 => {}
    ///     _ => {}
    /// }
    /// ```
    ///
    /// This is a [future-incompatible] lint to transition this to a hard
    /// error in the future. See [issue #41620] for more details.
    ///
    /// [issue #41620]: https://github.com/rust-lang/rust/issues/41620
    /// [match guard]: https://doc.rust-lang.org/reference/expressions/match-expr.html#match-guards
    /// [future-incompatible]: ../index.md#future-incompatible-lints
    pub ILLEGAL_FLOATING_POINT_LITERAL_PATTERN,
    Warn,
    "floating-point literals cannot be used in patterns",
    @future_incompatible = FutureIncompatibleInfo {
        reference: "issue #41620 <https://github.com/rust-lang/rust/issues/41620>",
        edition: None,
    };
}

declare_lint! {
    /// The `unstable_name_collisions` lint detects that you have used a name
    /// that the standard library plans to add in the future.
    ///
    /// ### Example
    ///
    /// ```rust
    /// trait MyIterator : Iterator {
    ///     // is_sorted is an unstable method that already exists on the Iterator trait
    ///     fn is_sorted(self) -> bool where Self: Sized {true}
    /// }
    ///
    /// impl<T: ?Sized> MyIterator for T where T: Iterator { }
    ///
    /// let x = vec![1, 2, 3];
    /// let _ = x.iter().is_sorted();
    /// ```
    ///
    /// {{produces}}
    ///
    /// ### Explanation
    ///
    /// When new methods are added to traits in the standard library, they are
    /// usually added in an "unstable" form which is only available on the
    /// [nightly channel] with a [`feature` attribute]. If there is any
    /// pre-existing code which extends a trait to have a method with the same
    /// name, then the names will collide. In the future, when the method is
    /// stabilized, this will cause an error due to the ambiguity. This lint
    /// is an early-warning to let you know that there may be a collision in
    /// the future. This can be avoided by adding type annotations to
    /// disambiguate which trait method you intend to call, such as
    /// `MyIterator::is_sorted(my_iter)` or renaming or removing the method.
    ///
    /// [nightly channel]: https://doc.rust-lang.org/book/appendix-07-nightly-rust.html
    /// [`feature` attribute]: https://doc.rust-lang.org/nightly/unstable-book/
    pub UNSTABLE_NAME_COLLISIONS,
    Warn,
    "detects name collision with an existing but unstable method",
    @future_incompatible = FutureIncompatibleInfo {
        reference: "issue #48919 <https://github.com/rust-lang/rust/issues/48919>",
        edition: None,
        // Note: this item represents future incompatibility of all unstable functions in the
        //       standard library, and thus should never be removed or changed to an error.
    };
}

declare_lint! {
    /// The `irrefutable_let_patterns` lint detects [irrefutable patterns]
    /// in [`if let`]s, [`while let`]s, and `if let` guards.
    ///
    /// ### Example
    ///
    /// ```
    /// if let _ = 123 {
    ///     println!("always runs!");
    /// }
    /// ```
    ///
    /// {{produces}}
    ///
    /// ### Explanation
    ///
    /// There usually isn't a reason to have an irrefutable pattern in an
    /// `if let` or `while let` statement, because the pattern will always match
    /// successfully. A [`let`] or [`loop`] statement will suffice. However,
    /// when generating code with a macro, forbidding irrefutable patterns
    /// would require awkward workarounds in situations where the macro
    /// doesn't know if the pattern is refutable or not. This lint allows
    /// macros to accept this form, while alerting for a possibly incorrect
    /// use in normal code.
    ///
    /// See [RFC 2086] for more details.
    ///
    /// [irrefutable patterns]: https://doc.rust-lang.org/reference/patterns.html#refutability
    /// [`if let`]: https://doc.rust-lang.org/reference/expressions/if-expr.html#if-let-expressions
    /// [`while let`]: https://doc.rust-lang.org/reference/expressions/loop-expr.html#predicate-pattern-loops
    /// [`let`]: https://doc.rust-lang.org/reference/statements.html#let-statements
    /// [`loop`]: https://doc.rust-lang.org/reference/expressions/loop-expr.html#infinite-loops
    /// [RFC 2086]: https://github.com/rust-lang/rfcs/blob/master/text/2086-allow-if-let-irrefutables.md
    pub IRREFUTABLE_LET_PATTERNS,
    Warn,
    "detects irrefutable patterns in `if let` and `while let` statements"
}

declare_lint! {
    /// The `unused_labels` lint detects [labels] that are never used.
    ///
    /// [labels]: https://doc.rust-lang.org/reference/expressions/loop-expr.html#loop-labels
    ///
    /// ### Example
    ///
    /// ```rust,no_run
    /// 'unused_label: loop {}
    /// ```
    ///
    /// {{produces}}
    ///
    /// ### Explanation
    ///
    /// Unused labels may signal a mistake or unfinished code. To silence the
    /// warning for the individual label, prefix it with an underscore such as
    /// `'_my_label:`.
    pub UNUSED_LABELS,
    Warn,
    "detects labels that are never used"
}

declare_lint! {
    /// The `where_clauses_object_safety` lint detects for [object safety] of
    /// [where clauses].
    ///
    /// [object safety]: https://doc.rust-lang.org/reference/items/traits.html#object-safety
    /// [where clauses]: https://doc.rust-lang.org/reference/items/generics.html#where-clauses
    ///
    /// ### Example
    ///
    /// ```rust,no_run
    /// trait Trait {}
    ///
    /// trait X { fn foo(&self) where Self: Trait; }
    ///
    /// impl X for () { fn foo(&self) {} }
    ///
    /// impl Trait for dyn X {}
    ///
    /// // Segfault at opt-level 0, SIGILL otherwise.
    /// pub fn main() { <dyn X as X>::foo(&()); }
    /// ```
    ///
    /// {{produces}}
    ///
    /// ### Explanation
    ///
    /// The compiler previously allowed these object-unsafe bounds, which was
    /// incorrect. This is a [future-incompatible] lint to transition this to
    /// a hard error in the future. See [issue #51443] for more details.
    ///
    /// [issue #51443]: https://github.com/rust-lang/rust/issues/51443
    /// [future-incompatible]: ../index.md#future-incompatible-lints
    pub WHERE_CLAUSES_OBJECT_SAFETY,
    Warn,
    "checks the object safety of where clauses",
    @future_incompatible = FutureIncompatibleInfo {
        reference: "issue #51443 <https://github.com/rust-lang/rust/issues/51443>",
        edition: None,
    };
}

declare_lint! {
    /// The `proc_macro_derive_resolution_fallback` lint detects proc macro
    /// derives using inaccessible names from parent modules.
    ///
    /// ### Example
    ///
    /// ```rust,ignore (proc-macro)
    /// // foo.rs
    /// #![crate_type = "proc-macro"]
    ///
    /// extern crate proc_macro;
    ///
    /// use proc_macro::*;
    ///
    /// #[proc_macro_derive(Foo)]
    /// pub fn foo1(a: TokenStream) -> TokenStream {
    ///     drop(a);
    ///     "mod __bar { static mut BAR: Option<Something> = None; }".parse().unwrap()
    /// }
    /// ```
    ///
    /// ```rust,ignore (needs-dependency)
    /// // bar.rs
    /// #[macro_use]
    /// extern crate foo;
    ///
    /// struct Something;
    ///
    /// #[derive(Foo)]
    /// struct Another;
    ///
    /// fn main() {}
    /// ```
    ///
    /// This will produce:
    ///
    /// ```text
    /// warning: cannot find type `Something` in this scope
    ///  --> src/main.rs:8:10
    ///   |
    /// 8 | #[derive(Foo)]
    ///   |          ^^^ names from parent modules are not accessible without an explicit import
    ///   |
    ///   = note: `#[warn(proc_macro_derive_resolution_fallback)]` on by default
    ///   = warning: this was previously accepted by the compiler but is being phased out; it will become a hard error in a future release!
    ///   = note: for more information, see issue #50504 <https://github.com/rust-lang/rust/issues/50504>
    /// ```
    ///
    /// ### Explanation
    ///
    /// If a proc-macro generates a module, the compiler unintentionally
    /// allowed items in that module to refer to items in the crate root
    /// without importing them. This is a [future-incompatible] lint to
    /// transition this to a hard error in the future. See [issue #50504] for
    /// more details.
    ///
    /// [issue #50504]: https://github.com/rust-lang/rust/issues/50504
    /// [future-incompatible]: ../index.md#future-incompatible-lints
    pub PROC_MACRO_DERIVE_RESOLUTION_FALLBACK,
    Warn,
    "detects proc macro derives using inaccessible names from parent modules",
    @future_incompatible = FutureIncompatibleInfo {
        reference: "issue #83583 <https://github.com/rust-lang/rust/issues/83583>",
        edition: None,
    };
}

declare_lint! {
    /// The `macro_use_extern_crate` lint detects the use of the
    /// [`macro_use` attribute].
    ///
    /// ### Example
    ///
    /// ```rust,ignore (needs extern crate)
    /// #![deny(macro_use_extern_crate)]
    ///
    /// #[macro_use]
    /// extern crate serde_json;
    ///
    /// fn main() {
    ///     let _ = json!{{}};
    /// }
    /// ```
    ///
    /// This will produce:
    ///
    /// ```text
    /// error: deprecated `#[macro_use]` attribute used to import macros should be replaced at use sites with a `use` item to import the macro instead
    ///  --> src/main.rs:3:1
    ///   |
    /// 3 | #[macro_use]
    ///   | ^^^^^^^^^^^^
    ///   |
    /// note: the lint level is defined here
    ///  --> src/main.rs:1:9
    ///   |
    /// 1 | #![deny(macro_use_extern_crate)]
    ///   |         ^^^^^^^^^^^^^^^^^^^^^^
    /// ```
    ///
    /// ### Explanation
    ///
    /// The [`macro_use` attribute] on an [`extern crate`] item causes
    /// macros in that external crate to be brought into the prelude of the
    /// crate, making the macros in scope everywhere. As part of the efforts
    /// to simplify handling of dependencies in the [2018 edition], the use of
    /// `extern crate` is being phased out. To bring macros from extern crates
    /// into scope, it is recommended to use a [`use` import].
    ///
    /// This lint is "allow" by default because this is a stylistic choice
    /// that has not been settled, see [issue #52043] for more information.
    ///
    /// [`macro_use` attribute]: https://doc.rust-lang.org/reference/macros-by-example.html#the-macro_use-attribute
    /// [`use` import]: https://doc.rust-lang.org/reference/items/use-declarations.html
    /// [issue #52043]: https://github.com/rust-lang/rust/issues/52043
    pub MACRO_USE_EXTERN_CRATE,
    Allow,
    "the `#[macro_use]` attribute is now deprecated in favor of using macros \
     via the module system"
}

declare_lint! {
    /// The `macro_expanded_macro_exports_accessed_by_absolute_paths` lint
    /// detects macro-expanded [`macro_export`] macros from the current crate
    /// that cannot be referred to by absolute paths.
    ///
    /// [`macro_export`]: https://doc.rust-lang.org/reference/macros-by-example.html#path-based-scope
    ///
    /// ### Example
    ///
    /// ```rust,compile_fail
    /// macro_rules! define_exported {
    ///     () => {
    ///         #[macro_export]
    ///         macro_rules! exported {
    ///             () => {};
    ///         }
    ///     };
    /// }
    ///
    /// define_exported!();
    ///
    /// fn main() {
    ///     crate::exported!();
    /// }
    /// ```
    ///
    /// {{produces}}
    ///
    /// ### Explanation
    ///
    /// The intent is that all macros marked with the `#[macro_export]`
    /// attribute are made available in the root of the crate. However, when a
    /// `macro_rules!` definition is generated by another macro, the macro
    /// expansion is unable to uphold this rule. This is a
    /// [future-incompatible] lint to transition this to a hard error in the
    /// future. See [issue #53495] for more details.
    ///
    /// [issue #53495]: https://github.com/rust-lang/rust/issues/53495
    /// [future-incompatible]: ../index.md#future-incompatible-lints
    pub MACRO_EXPANDED_MACRO_EXPORTS_ACCESSED_BY_ABSOLUTE_PATHS,
    Deny,
    "macro-expanded `macro_export` macros from the current crate \
     cannot be referred to by absolute paths",
    @future_incompatible = FutureIncompatibleInfo {
        reference: "issue #52234 <https://github.com/rust-lang/rust/issues/52234>",
        edition: None,
    };
    crate_level_only
}

declare_lint! {
    /// The `explicit_outlives_requirements` lint detects unnecessary
    /// lifetime bounds that can be inferred.
    ///
    /// ### Example
    ///
    /// ```rust,compile_fail
    /// # #![allow(unused)]
    /// #![deny(explicit_outlives_requirements)]
    ///
    /// struct SharedRef<'a, T>
    /// where
    ///     T: 'a,
    /// {
    ///     data: &'a T,
    /// }
    /// ```
    ///
    /// {{produces}}
    ///
    /// ### Explanation
    ///
    /// If a `struct` contains a reference, such as `&'a T`, the compiler
    /// requires that `T` outlives the lifetime `'a`. This historically
    /// required writing an explicit lifetime bound to indicate this
    /// requirement. However, this can be overly explicit, causing clutter and
    /// unnecessary complexity. The language was changed to automatically
    /// infer the bound if it is not specified. Specifically, if the struct
    /// contains a reference, directly or indirectly, to `T` with lifetime
    /// `'x`, then it will infer that `T: 'x` is a requirement.
    ///
    /// This lint is "allow" by default because it can be noisy for existing
    /// code that already had these requirements. This is a stylistic choice,
    /// as it is still valid to explicitly state the bound. It also has some
    /// false positives that can cause confusion.
    ///
    /// See [RFC 2093] for more details.
    ///
    /// [RFC 2093]: https://github.com/rust-lang/rfcs/blob/master/text/2093-infer-outlives.md
    pub EXPLICIT_OUTLIVES_REQUIREMENTS,
    Allow,
    "outlives requirements can be inferred"
}

declare_lint! {
    /// The `indirect_structural_match` lint detects a `const` in a pattern
    /// that manually implements [`PartialEq`] and [`Eq`].
    ///
    /// [`PartialEq`]: https://doc.rust-lang.org/std/cmp/trait.PartialEq.html
    /// [`Eq`]: https://doc.rust-lang.org/std/cmp/trait.Eq.html
    ///
    /// ### Example
    ///
    /// ```rust,compile_fail
    /// #![deny(indirect_structural_match)]
    ///
    /// struct NoDerive(i32);
    /// impl PartialEq for NoDerive { fn eq(&self, _: &Self) -> bool { false } }
    /// impl Eq for NoDerive { }
    /// #[derive(PartialEq, Eq)]
    /// struct WrapParam<T>(T);
    /// const WRAP_INDIRECT_PARAM: & &WrapParam<NoDerive> = & &WrapParam(NoDerive(0));
    /// fn main() {
    ///     match WRAP_INDIRECT_PARAM {
    ///         WRAP_INDIRECT_PARAM => { }
    ///         _ => { }
    ///     }
    /// }
    /// ```
    ///
    /// {{produces}}
    ///
    /// ### Explanation
    ///
    /// The compiler unintentionally accepted this form in the past. This is a
    /// [future-incompatible] lint to transition this to a hard error in the
    /// future. See [issue #62411] for a complete description of the problem,
    /// and some possible solutions.
    ///
    /// [issue #62411]: https://github.com/rust-lang/rust/issues/62411
    /// [future-incompatible]: ../index.md#future-incompatible-lints
    pub INDIRECT_STRUCTURAL_MATCH,
    Warn,
    "constant used in pattern contains value of non-structural-match type in a field or a variant",
    @future_incompatible = FutureIncompatibleInfo {
        reference: "issue #62411 <https://github.com/rust-lang/rust/issues/62411>",
        edition: None,
    };
}

declare_lint! {
    /// The `deprecated_in_future` lint is internal to rustc and should not be
    /// used by user code.
    ///
    /// This lint is only enabled in the standard library. It works with the
    /// use of `#[rustc_deprecated]` with a `since` field of a version in the
    /// future. This allows something to be marked as deprecated in a future
    /// version, and then this lint will ensure that the item is no longer
    /// used in the standard library. See the [stability documentation] for
    /// more details.
    ///
    /// [stability documentation]: https://rustc-dev-guide.rust-lang.org/stability.html#rustc_deprecated
    pub DEPRECATED_IN_FUTURE,
    Allow,
    "detects use of items that will be deprecated in a future version",
    report_in_external_macro
}

declare_lint! {
    /// The `pointer_structural_match` lint detects pointers used in patterns whose behaviour
    /// cannot be relied upon across compiler versions and optimization levels.
    ///
    /// ### Example
    ///
    /// ```rust,compile_fail
    /// #![deny(pointer_structural_match)]
    /// fn foo(a: usize, b: usize) -> usize { a + b }
    /// const FOO: fn(usize, usize) -> usize = foo;
    /// fn main() {
    ///     match FOO {
    ///         FOO => {},
    ///         _ => {},
    ///     }
    /// }
    /// ```
    ///
    /// {{produces}}
    ///
    /// ### Explanation
    ///
    /// Previous versions of Rust allowed function pointers and wide raw pointers in patterns.
    /// While these work in many cases as expected by users, it is possible that due to
    /// optimizations pointers are "not equal to themselves" or pointers to different functions
    /// compare as equal during runtime. This is because LLVM optimizations can deduplicate
    /// functions if their bodies are the same, thus also making pointers to these functions point
    /// to the same location. Additionally functions may get duplicated if they are instantiated
    /// in different crates and not deduplicated again via LTO.
    pub POINTER_STRUCTURAL_MATCH,
    Allow,
    "pointers are not structural-match",
    @future_incompatible = FutureIncompatibleInfo {
        reference: "issue #62411 <https://github.com/rust-lang/rust/issues/70861>",
        edition: None,
    };
}

declare_lint! {
    /// The `nontrivial_structural_match` lint detects constants that are used in patterns,
    /// whose type is not structural-match and whose initializer body actually uses values
    /// that are not structural-match. So `Option<NotStruturalMatch>` is ok if the constant
    /// is just `None`.
    ///
    /// ### Example
    ///
    /// ```rust,compile_fail
    /// #![deny(nontrivial_structural_match)]
    ///
    /// #[derive(Copy, Clone, Debug)]
    /// struct NoDerive(u32);
    /// impl PartialEq for NoDerive { fn eq(&self, _: &Self) -> bool { false } }
    /// impl Eq for NoDerive { }
    /// fn main() {
    ///     const INDEX: Option<NoDerive> = [None, Some(NoDerive(10))][0];
    ///     match None { Some(_) => panic!("whoops"), INDEX => dbg!(INDEX), };
    /// }
    /// ```
    ///
    /// {{produces}}
    ///
    /// ### Explanation
    ///
    /// Previous versions of Rust accepted constants in patterns, even if those constants's types
    /// did not have `PartialEq` derived. Thus the compiler falls back to runtime execution of
    /// `PartialEq`, which can report that two constants are not equal even if they are
    /// bit-equivalent.
    pub NONTRIVIAL_STRUCTURAL_MATCH,
    Warn,
    "constant used in pattern of non-structural-match type and the constant's initializer \
    expression contains values of non-structural-match types",
    @future_incompatible = FutureIncompatibleInfo {
        reference: "issue #73448 <https://github.com/rust-lang/rust/issues/73448>",
        edition: None,
    };
}

declare_lint! {
    /// The `ambiguous_associated_items` lint detects ambiguity between
    /// [associated items] and [enum variants].
    ///
    /// [associated items]: https://doc.rust-lang.org/reference/items/associated-items.html
    /// [enum variants]: https://doc.rust-lang.org/reference/items/enumerations.html
    ///
    /// ### Example
    ///
    /// ```rust,compile_fail
    /// enum E {
    ///     V
    /// }
    ///
    /// trait Tr {
    ///     type V;
    ///     fn foo() -> Self::V;
    /// }
    ///
    /// impl Tr for E {
    ///     type V = u8;
    ///     // `Self::V` is ambiguous because it may refer to the associated type or
    ///     // the enum variant.
    ///     fn foo() -> Self::V { 0 }
    /// }
    /// ```
    ///
    /// {{produces}}
    ///
    /// ### Explanation
    ///
    /// Previous versions of Rust did not allow accessing enum variants
    /// through [type aliases]. When this ability was added (see [RFC 2338]), this
    /// introduced some situations where it can be ambiguous what a type
    /// was referring to.
    ///
    /// To fix this ambiguity, you should use a [qualified path] to explicitly
    /// state which type to use. For example, in the above example the
    /// function can be written as `fn f() -> <Self as Tr>::V { 0 }` to
    /// specifically refer to the associated type.
    ///
    /// This is a [future-incompatible] lint to transition this to a hard
    /// error in the future. See [issue #57644] for more details.
    ///
    /// [issue #57644]: https://github.com/rust-lang/rust/issues/57644
    /// [type aliases]: https://doc.rust-lang.org/reference/items/type-aliases.html#type-aliases
    /// [RFC 2338]: https://github.com/rust-lang/rfcs/blob/master/text/2338-type-alias-enum-variants.md
    /// [qualified path]: https://doc.rust-lang.org/reference/paths.html#qualified-paths
    /// [future-incompatible]: ../index.md#future-incompatible-lints
    pub AMBIGUOUS_ASSOCIATED_ITEMS,
    Deny,
    "ambiguous associated items",
    @future_incompatible = FutureIncompatibleInfo {
        reference: "issue #57644 <https://github.com/rust-lang/rust/issues/57644>",
        edition: None,
    };
}

declare_lint! {
    /// The `mutable_borrow_reservation_conflict` lint detects the reservation
    /// of a two-phased borrow that conflicts with other shared borrows.
    ///
    /// ### Example
    ///
    /// ```rust
    /// let mut v = vec![0, 1, 2];
    /// let shared = &v;
    /// v.push(shared.len());
    /// ```
    ///
    /// {{produces}}
    ///
    /// ### Explanation
    ///
    /// This is a [future-incompatible] lint to transition this to a hard error
    /// in the future. See [issue #59159] for a complete description of the
    /// problem, and some possible solutions.
    ///
    /// [issue #59159]: https://github.com/rust-lang/rust/issues/59159
    /// [future-incompatible]: ../index.md#future-incompatible-lints
    pub MUTABLE_BORROW_RESERVATION_CONFLICT,
    Warn,
    "reservation of a two-phased borrow conflicts with other shared borrows",
    @future_incompatible = FutureIncompatibleInfo {
        reference: "issue #59159 <https://github.com/rust-lang/rust/issues/59159>",
        edition: None,
    };
}

declare_lint! {
    /// The `soft_unstable` lint detects unstable features that were
    /// unintentionally allowed on stable.
    ///
    /// ### Example
    ///
    /// ```rust,compile_fail
    /// #[cfg(test)]
    /// extern crate test;
    ///
    /// #[bench]
    /// fn name(b: &mut test::Bencher) {
    ///     b.iter(|| 123)
    /// }
    /// ```
    ///
    /// {{produces}}
    ///
    /// ### Explanation
    ///
    /// The [`bench` attribute] was accidentally allowed to be specified on
    /// the [stable release channel]. Turning this to a hard error would have
    /// broken some projects. This lint allows those projects to continue to
    /// build correctly when [`--cap-lints`] is used, but otherwise signal an
    /// error that `#[bench]` should not be used on the stable channel. This
    /// is a [future-incompatible] lint to transition this to a hard error in
    /// the future. See [issue #64266] for more details.
    ///
    /// [issue #64266]: https://github.com/rust-lang/rust/issues/64266
    /// [`bench` attribute]: https://doc.rust-lang.org/nightly/unstable-book/library-features/test.html
    /// [stable release channel]: https://doc.rust-lang.org/book/appendix-07-nightly-rust.html
    /// [`--cap-lints`]: https://doc.rust-lang.org/rustc/lints/levels.html#capping-lints
    /// [future-incompatible]: ../index.md#future-incompatible-lints
    pub SOFT_UNSTABLE,
    Deny,
    "a feature gate that doesn't break dependent crates",
    @future_incompatible = FutureIncompatibleInfo {
        reference: "issue #64266 <https://github.com/rust-lang/rust/issues/64266>",
        edition: None,
    };
}

declare_lint! {
    /// The `inline_no_sanitize` lint detects incompatible use of
    /// [`#[inline(always)]`][inline] and [`#[no_sanitize(...)]`][no_sanitize].
    ///
    /// [inline]: https://doc.rust-lang.org/reference/attributes/codegen.html#the-inline-attribute
    /// [no_sanitize]: https://doc.rust-lang.org/nightly/unstable-book/language-features/no-sanitize.html
    ///
    /// ### Example
    ///
    /// ```rust
    /// #![feature(no_sanitize)]
    ///
    /// #[inline(always)]
    /// #[no_sanitize(address)]
    /// fn x() {}
    ///
    /// fn main() {
    ///     x()
    /// }
    /// ```
    ///
    /// {{produces}}
    ///
    /// ### Explanation
    ///
    /// The use of the [`#[inline(always)]`][inline] attribute prevents the
    /// the [`#[no_sanitize(...)]`][no_sanitize] attribute from working.
    /// Consider temporarily removing `inline` attribute.
    pub INLINE_NO_SANITIZE,
    Warn,
    "detects incompatible use of `#[inline(always)]` and `#[no_sanitize(...)]`",
}

declare_lint! {
    /// The `asm_sub_register` lint detects using only a subset of a register
    /// for inline asm inputs.
    ///
    /// ### Example
    ///
    /// ```rust,ignore (fails on system llvm)
    /// #![feature(asm)]
    ///
    /// fn main() {
    ///     #[cfg(target_arch="x86_64")]
    ///     unsafe {
    ///         asm!("mov {0}, {0}", in(reg) 0i16);
    ///     }
    /// }
    /// ```
    ///
    /// This will produce:
    ///
    /// ```text
    /// warning: formatting may not be suitable for sub-register argument
    ///  --> src/main.rs:6:19
    ///   |
    /// 6 |         asm!("mov {0}, {0}", in(reg) 0i16);
    ///   |                   ^^^  ^^^           ---- for this argument
    ///   |
    ///   = note: `#[warn(asm_sub_register)]` on by default
    ///   = help: use the `x` modifier to have the register formatted as `ax`
    ///   = help: or use the `r` modifier to keep the default formatting of `rax`
    /// ```
    ///
    /// ### Explanation
    ///
    /// Registers on some architectures can use different names to refer to a
    /// subset of the register. By default, the compiler will use the name for
    /// the full register size. To explicitly use a subset of the register,
    /// you can override the default by using a modifier on the template
    /// string operand to specify when subregister to use. This lint is issued
    /// if you pass in a value with a smaller data type than the default
    /// register size, to alert you of possibly using the incorrect width. To
    /// fix this, add the suggested modifier to the template, or cast the
    /// value to the correct size.
    ///
    /// See [register template modifiers] for more details.
    ///
    /// [register template modifiers]: https://doc.rust-lang.org/nightly/unstable-book/library-features/asm.html#register-template-modifiers
    pub ASM_SUB_REGISTER,
    Warn,
    "using only a subset of a register for inline asm inputs",
}

declare_lint! {
    /// The `bad_asm_style` lint detects the use of the `.intel_syntax` and
    /// `.att_syntax` directives.
    ///
    /// ### Example
    ///
    /// ```rust,ignore (fails on system llvm)
    /// #![feature(asm)]
    ///
    /// fn main() {
    ///     #[cfg(target_arch="x86_64")]
    ///     unsafe {
    ///         asm!(
    ///             ".att_syntax",
    ///             "movl {0}, {0}", in(reg) 0usize
    ///         );
    ///     }
    /// }
    /// ```
    ///
    /// This will produce:
    ///
    /// ```text
    ///  warning: avoid using `.att_syntax`, prefer using `options(att_syntax)` instead
    ///  --> test.rs:7:14
    ///   |
    /// 7 |             ".att_syntax",
    ///   |              ^^^^^^^^^^^
    /// 8 |             "movq {0}, {0}", out(reg) _,
    /// 9 |         );
    ///   |         - help: add option: `, options(att_syntax)`
    ///   |
    ///   = note: `#[warn(bad_asm_style)]` on by default
    /// ```
    ///
    /// ### Explanation
    ///
    /// On x86, `asm!` uses the intel assembly syntax by default. While this
    /// can be switched using assembler directives like `.att_syntax`, using the
    /// `att_syntax` option is recommended instead because it will also properly
    /// prefix register placeholders with `%` as required by AT&T syntax.
    pub BAD_ASM_STYLE,
    Warn,
    "incorrect use of inline assembly",
}

declare_lint! {
    /// The `unsafe_op_in_unsafe_fn` lint detects unsafe operations in unsafe
    /// functions without an explicit unsafe block.
    ///
    /// ### Example
    ///
    /// ```rust,compile_fail
    /// #![deny(unsafe_op_in_unsafe_fn)]
    ///
    /// unsafe fn foo() {}
    ///
    /// unsafe fn bar() {
    ///     foo();
    /// }
    ///
    /// fn main() {}
    /// ```
    ///
    /// {{produces}}
    ///
    /// ### Explanation
    ///
    /// Currently, an [`unsafe fn`] allows any [unsafe] operation within its
    /// body. However, this can increase the surface area of code that needs
    /// to be scrutinized for proper behavior. The [`unsafe` block] provides a
    /// convenient way to make it clear exactly which parts of the code are
    /// performing unsafe operations. In the future, it is desired to change
    /// it so that unsafe operations cannot be performed in an `unsafe fn`
    /// without an `unsafe` block.
    ///
    /// The fix to this is to wrap the unsafe code in an `unsafe` block.
    ///
    /// This lint is "allow" by default since this will affect a large amount
    /// of existing code, and the exact plan for increasing the severity is
    /// still being considered. See [RFC #2585] and [issue #71668] for more
    /// details.
    ///
    /// [`unsafe fn`]: https://doc.rust-lang.org/reference/unsafe-functions.html
    /// [`unsafe` block]: https://doc.rust-lang.org/reference/expressions/block-expr.html#unsafe-blocks
    /// [unsafe]: https://doc.rust-lang.org/reference/unsafety.html
    /// [RFC #2585]: https://github.com/rust-lang/rfcs/blob/master/text/2585-unsafe-block-in-unsafe-fn.md
    /// [issue #71668]: https://github.com/rust-lang/rust/issues/71668
    pub UNSAFE_OP_IN_UNSAFE_FN,
    Allow,
    "unsafe operations in unsafe functions without an explicit unsafe block are deprecated",
}

declare_lint! {
    /// The `cenum_impl_drop_cast` lint detects an `as` cast of a field-less
    /// `enum` that implements [`Drop`].
    ///
    /// [`Drop`]: https://doc.rust-lang.org/std/ops/trait.Drop.html
    ///
    /// ### Example
    ///
    /// ```rust
    /// # #![allow(unused)]
    /// enum E {
    ///     A,
    /// }
    ///
    /// impl Drop for E {
    ///     fn drop(&mut self) {
    ///         println!("Drop");
    ///     }
    /// }
    ///
    /// fn main() {
    ///     let e = E::A;
    ///     let i = e as u32;
    /// }
    /// ```
    ///
    /// {{produces}}
    ///
    /// ### Explanation
    ///
    /// Casting a field-less `enum` that does not implement [`Copy`] to an
    /// integer moves the value without calling `drop`. This can result in
    /// surprising behavior if it was expected that `drop` should be called.
    /// Calling `drop` automatically would be inconsistent with other move
    /// operations. Since neither behavior is clear or consistent, it was
    /// decided that a cast of this nature will no longer be allowed.
    ///
    /// This is a [future-incompatible] lint to transition this to a hard error
    /// in the future. See [issue #73333] for more details.
    ///
    /// [future-incompatible]: ../index.md#future-incompatible-lints
    /// [issue #73333]: https://github.com/rust-lang/rust/issues/73333
    /// [`Copy`]: https://doc.rust-lang.org/std/marker/trait.Copy.html
    pub CENUM_IMPL_DROP_CAST,
    Warn,
    "a C-like enum implementing Drop is cast",
    @future_incompatible = FutureIncompatibleInfo {
        reference: "issue #73333 <https://github.com/rust-lang/rust/issues/73333>",
        edition: None,
    };
}

declare_lint! {
    /// The `const_evaluatable_unchecked` lint detects a generic constant used
    /// in a type.
    ///
    /// ### Example
    ///
    /// ```rust
    /// const fn foo<T>() -> usize {
    ///     if std::mem::size_of::<*mut T>() < 8 { // size of *mut T does not depend on T
    ///         4
    ///     } else {
    ///         8
    ///     }
    /// }
    ///
    /// fn test<T>() {
    ///     let _ = [0; foo::<T>()];
    /// }
    /// ```
    ///
    /// {{produces}}
    ///
    /// ### Explanation
    ///
    /// In the 1.43 release, some uses of generic parameters in array repeat
    /// expressions were accidentally allowed. This is a [future-incompatible]
    /// lint to transition this to a hard error in the future. See [issue
    /// #76200] for a more detailed description and possible fixes.
    ///
    /// [future-incompatible]: ../index.md#future-incompatible-lints
    /// [issue #76200]: https://github.com/rust-lang/rust/issues/76200
    pub CONST_EVALUATABLE_UNCHECKED,
    Warn,
    "detects a generic constant is used in a type without a emitting a warning",
    @future_incompatible = FutureIncompatibleInfo {
        reference: "issue #76200 <https://github.com/rust-lang/rust/issues/76200>",
        edition: None,
    };
}

declare_lint! {
    /// The `function_item_references` lint detects function references that are
    /// formatted with [`fmt::Pointer`] or transmuted.
    ///
    /// [`fmt::Pointer`]: https://doc.rust-lang.org/std/fmt/trait.Pointer.html
    ///
    /// ### Example
    ///
    /// ```rust
    /// fn foo() { }
    ///
    /// fn main() {
    ///     println!("{:p}", &foo);
    /// }
    /// ```
    ///
    /// {{produces}}
    ///
    /// ### Explanation
    ///
    /// Taking a reference to a function may be mistaken as a way to obtain a
    /// pointer to that function. This can give unexpected results when
    /// formatting the reference as a pointer or transmuting it. This lint is
    /// issued when function references are formatted as pointers, passed as
    /// arguments bound by [`fmt::Pointer`] or transmuted.
    pub FUNCTION_ITEM_REFERENCES,
    Warn,
    "suggest casting to a function pointer when attempting to take references to function items",
}

declare_lint! {
    /// The `uninhabited_static` lint detects uninhabited statics.
    ///
    /// ### Example
    ///
    /// ```rust
    /// enum Void {}
    /// extern {
    ///     static EXTERN: Void;
    /// }
    /// ```
    ///
    /// {{produces}}
    ///
    /// ### Explanation
    ///
    /// Statics with an uninhabited type can never be initialized, so they are impossible to define.
    /// However, this can be side-stepped with an `extern static`, leading to problems later in the
    /// compiler which assumes that there are no initialized uninhabited places (such as locals or
    /// statics). This was accidentally allowed, but is being phased out.
    pub UNINHABITED_STATIC,
    Warn,
    "uninhabited static",
    @future_incompatible = FutureIncompatibleInfo {
        reference: "issue #74840 <https://github.com/rust-lang/rust/issues/74840>",
        edition: None,
    };
}

declare_lint! {
    /// The `useless_deprecated` lint detects deprecation attributes with no effect.
    ///
    /// ### Example
    ///
    /// ```rust,compile_fail
    /// struct X;
    ///
    /// #[deprecated = "message"]
    /// impl Default for X {
    ///     fn default() -> Self {
    ///         X
    ///     }
    /// }
    /// ```
    ///
    /// {{produces}}
    ///
    /// ### Explanation
    ///
    /// Deprecation attributes have no effect on trait implementations.
    pub USELESS_DEPRECATED,
    Deny,
    "detects deprecation attributes with no effect",
}

declare_lint! {
    /// The `unsupported_naked_functions` lint detects naked function
    /// definitions that are unsupported but were previously accepted.
    ///
    /// ### Example
    ///
    /// ```rust
    /// #![feature(naked_functions)]
    ///
    /// #[naked]
    /// pub fn f() -> u32 {
    ///     42
    /// }
    /// ```
    ///
    /// {{produces}}
    ///
    /// ### Explanation
    ///
    /// The naked functions must be defined using a single inline assembly
    /// block.
    ///
    /// The execution must never fall through past the end of the assembly
    /// code so the block must use `noreturn` option. The asm block can also
    /// use `att_syntax` option, but other options are not allowed.
    ///
    /// The asm block must not contain any operands other than `const` and
    /// `sym`. Additionally, naked function should specify a non-Rust ABI.
    ///
    /// While other definitions of naked functions were previously accepted,
    /// they are unsupported and might not work reliably. This is a
    /// [future-incompatible] lint that will transition into hard error in
    /// the future.
    ///
    /// [future-incompatible]: ../index.md#future-incompatible-lints
    pub UNSUPPORTED_NAKED_FUNCTIONS,
    Warn,
    "unsupported naked function definitions",
    @future_incompatible = FutureIncompatibleInfo {
        reference: "issue #32408 <https://github.com/rust-lang/rust/issues/32408>",
        edition: None,
    };
}

declare_lint! {
    /// The `ineffective_unstable_trait_impl` lint detects `#[unstable]` attributes which are not used.
    ///
    /// ### Example
    ///
    /// ```compile_fail
    /// #![feature(staged_api)]
    ///
    /// #[derive(Clone)]
    /// #[stable(feature = "x", since = "1")]
    /// struct S {}
    ///
    /// #[unstable(feature = "y", issue = "none")]
    /// impl Copy for S {}
    /// ```
    ///
    /// {{produces}}
    ///
    /// ### Explanation
    ///
    /// `staged_api` does not currently support using a stability attribute on `impl` blocks.
    /// `impl`s are always stable if both the type and trait are stable, and always unstable otherwise.
    pub INEFFECTIVE_UNSTABLE_TRAIT_IMPL,
    Deny,
    "detects `#[unstable]` on stable trait implementations for stable types"
}

declare_lint! {
    /// The `semicolon_in_expressions_from_macros` lint detects trailing semicolons
    /// in macro bodies when the macro is invoked in expression position.
    /// This was previous accepted, but is being phased out.
    ///
    /// ### Example
    ///
    /// ```rust,compile_fail
    /// #![deny(semicolon_in_expressions_from_macros)]
    /// macro_rules! foo {
    ///     () => { true; }
    /// }
    ///
    /// fn main() {
    ///     let val = match true {
    ///         true => false,
    ///         _ => foo!()
    ///     };
    /// }
    /// ```
    ///
    /// {{produces}}
    ///
    /// ### Explanation
    ///
    /// Previous, Rust ignored trailing semicolon in a macro
    /// body when a macro was invoked in expression position.
    /// However, this makes the treatment of semicolons in the language
    /// inconsistent, and could lead to unexpected runtime behavior
    /// in some circumstances (e.g. if the macro author expects
    /// a value to be dropped).
    ///
    /// This is a [future-incompatible] lint to transition this
    /// to a hard error in the future. See [issue #79813] for more details.
    ///
    /// [issue #79813]: https://github.com/rust-lang/rust/issues/79813
    /// [future-incompatible]: ../index.md#future-incompatible-lints
    pub SEMICOLON_IN_EXPRESSIONS_FROM_MACROS,
    Allow,
    "trailing semicolon in macro body used as expression",
    @future_incompatible = FutureIncompatibleInfo {
        reference: "issue #79813 <https://github.com/rust-lang/rust/issues/79813>",
        edition: None,
    };
}

declare_lint! {
    /// The `legacy_derive_helpers` lint detects derive helper attributes
    /// that are used before they are introduced.
    ///
    /// ### Example
    ///
    /// ```rust,ignore (needs extern crate)
    /// #[serde(rename_all = "camelCase")]
    /// #[derive(Deserialize)]
    /// struct S { /* fields */ }
    /// ```
    ///
    /// produces:
    ///
    /// ```text
    /// warning: derive helper attribute is used before it is introduced
    ///   --> $DIR/legacy-derive-helpers.rs:1:3
    ///    |
    ///  1 | #[serde(rename_all = "camelCase")]
    ///    |   ^^^^^
    /// ...
    ///  2 | #[derive(Deserialize)]
    ///    |          ----------- the attribute is introduced here
    /// ```
    ///
    /// ### Explanation
    ///
    /// Attributes like this work for historical reasons, but attribute expansion works in
    /// left-to-right order in general, so, to resolve `#[serde]`, compiler has to try to "look
    /// into the future" at not yet expanded part of the item , but such attempts are not always
    /// reliable.
    ///
    /// To fix the warning place the helper attribute after its corresponding derive.
    /// ```rust,ignore (needs extern crate)
    /// #[derive(Deserialize)]
    /// #[serde(rename_all = "camelCase")]
    /// struct S { /* fields */ }
    /// ```
    pub LEGACY_DERIVE_HELPERS,
    Warn,
    "detects derive helper attributes that are used before they are introduced",
    @future_incompatible = FutureIncompatibleInfo {
        reference: "issue #79202 <https://github.com/rust-lang/rust/issues/79202>",
    };
}

declare_lint_pass! {
    /// Does nothing as a lint pass, but registers some `Lint`s
    /// that are used by other parts of the compiler.
    HardwiredLints => [
        FORBIDDEN_LINT_GROUPS,
        ILLEGAL_FLOATING_POINT_LITERAL_PATTERN,
        ARITHMETIC_OVERFLOW,
        UNCONDITIONAL_PANIC,
        UNUSED_IMPORTS,
        UNUSED_EXTERN_CRATES,
        UNUSED_CRATE_DEPENDENCIES,
        UNUSED_QUALIFICATIONS,
        UNKNOWN_LINTS,
        UNUSED_VARIABLES,
        UNUSED_ASSIGNMENTS,
        DEAD_CODE,
        UNREACHABLE_CODE,
        UNREACHABLE_PATTERNS,
        OVERLAPPING_RANGE_ENDPOINTS,
        BINDINGS_WITH_VARIANT_NAME,
        UNUSED_MACROS,
        WARNINGS,
        UNUSED_FEATURES,
        STABLE_FEATURES,
        UNKNOWN_CRATE_TYPES,
        TRIVIAL_CASTS,
        TRIVIAL_NUMERIC_CASTS,
        PRIVATE_IN_PUBLIC,
        EXPORTED_PRIVATE_DEPENDENCIES,
        PUB_USE_OF_PRIVATE_EXTERN_CRATE,
        INVALID_TYPE_PARAM_DEFAULT,
        CONST_ERR,
        RENAMED_AND_REMOVED_LINTS,
        UNALIGNED_REFERENCES,
        CONST_ITEM_MUTATION,
        PATTERNS_IN_FNS_WITHOUT_BODY,
        MISSING_FRAGMENT_SPECIFIER,
        LATE_BOUND_LIFETIME_ARGUMENTS,
        ORDER_DEPENDENT_TRAIT_OBJECTS,
        COHERENCE_LEAK_CHECK,
        DEPRECATED,
        UNUSED_UNSAFE,
        UNUSED_MUT,
        UNCONDITIONAL_RECURSION,
        SINGLE_USE_LIFETIMES,
        UNUSED_LIFETIMES,
        UNUSED_LABELS,
        TYVAR_BEHIND_RAW_POINTER,
        ELIDED_LIFETIMES_IN_PATHS,
        BARE_TRAIT_OBJECTS,
        ABSOLUTE_PATHS_NOT_STARTING_WITH_CRATE,
        UNSTABLE_NAME_COLLISIONS,
        IRREFUTABLE_LET_PATTERNS,
        WHERE_CLAUSES_OBJECT_SAFETY,
        PROC_MACRO_DERIVE_RESOLUTION_FALLBACK,
        MACRO_USE_EXTERN_CRATE,
        MACRO_EXPANDED_MACRO_EXPORTS_ACCESSED_BY_ABSOLUTE_PATHS,
        ILL_FORMED_ATTRIBUTE_INPUT,
        CONFLICTING_REPR_HINTS,
        META_VARIABLE_MISUSE,
        DEPRECATED_IN_FUTURE,
        AMBIGUOUS_ASSOCIATED_ITEMS,
        MUTABLE_BORROW_RESERVATION_CONFLICT,
        INDIRECT_STRUCTURAL_MATCH,
        POINTER_STRUCTURAL_MATCH,
        NONTRIVIAL_STRUCTURAL_MATCH,
        SOFT_UNSTABLE,
        INLINE_NO_SANITIZE,
        BAD_ASM_STYLE,
        ASM_SUB_REGISTER,
        UNSAFE_OP_IN_UNSAFE_FN,
        INCOMPLETE_INCLUDE,
        CENUM_IMPL_DROP_CAST,
        CONST_EVALUATABLE_UNCHECKED,
        INEFFECTIVE_UNSTABLE_TRAIT_IMPL,
        UNINHABITED_STATIC,
        FUNCTION_ITEM_REFERENCES,
        USELESS_DEPRECATED,
        UNSUPPORTED_NAKED_FUNCTIONS,
        MISSING_ABI,
        SEMICOLON_IN_EXPRESSIONS_FROM_MACROS,
        DISJOINT_CAPTURE_DROP_REORDER,
        LEGACY_DERIVE_HELPERS,
        PROC_MACRO_BACK_COMPAT,
        OR_PATTERNS_BACK_COMPAT,
    ]
}

declare_lint! {
    /// The `unused_doc_comments` lint detects doc comments that aren't used
    /// by `rustdoc`.
    ///
    /// ### Example
    ///
    /// ```rust
    /// /// docs for x
    /// let x = 12;
    /// ```
    ///
    /// {{produces}}
    ///
    /// ### Explanation
    ///
    /// `rustdoc` does not use doc comments in all positions, and so the doc
    /// comment will be ignored. Try changing it to a normal comment with `//`
    /// to avoid the warning.
    pub UNUSED_DOC_COMMENTS,
    Warn,
    "detects doc comments that aren't used by rustdoc"
}

declare_lint! {
    /// The `disjoint_capture_drop_reorder` lint detects variables that aren't completely
    /// captured when the feature `capture_disjoint_fields` is enabled and it affects the Drop
    /// order of at least one path starting at this variable.
    ///
    /// ### Example
    ///
    /// ```rust,compile_fail
    /// # #![deny(disjoint_capture_drop_reorder)]
    /// # #![allow(unused)]
    /// struct FancyInteger(i32);
    ///
    /// impl Drop for FancyInteger {
    ///     fn drop(&mut self) {
    ///         println!("Just dropped {}", self.0);
    ///     }
    /// }
    ///
    /// struct Point { x: FancyInteger, y: FancyInteger }
    ///
    /// fn main() {
    ///   let p = Point { x: FancyInteger(10), y: FancyInteger(20) };
    ///
    ///   let c = || {
    ///      let x = p.x;
    ///   };
    ///
    ///   c();
    ///
    ///   // ... More code ...
    /// }
    /// ```
    ///
    /// {{produces}}
    ///
    /// ### Explanation
    ///
    /// In the above example `p.y` will be dropped at the end of `f` instead of with `c` if
    /// the feature `capture_disjoint_fields` is enabled.
    pub DISJOINT_CAPTURE_DROP_REORDER,
    Allow,
    "Drop reorder because of `capture_disjoint_fields`"

}

declare_lint_pass!(UnusedDocComment => [UNUSED_DOC_COMMENTS]);

declare_lint! {
    /// The `missing_abi` lint detects cases where the ABI is omitted from
    /// extern declarations.
    ///
    /// ### Example
    ///
    /// ```rust,compile_fail
    /// #![deny(missing_abi)]
    ///
    /// extern fn foo() {}
    /// ```
    ///
    /// {{produces}}
    ///
    /// ### Explanation
    ///
    /// Historically, Rust implicitly selected C as the ABI for extern
    /// declarations. We expect to add new ABIs, like `C-unwind`, in the future,
    /// though this has not yet happened, and especially with their addition
    /// seeing the ABI easily will make code review easier.
    pub MISSING_ABI,
    Allow,
    "No declared ABI for extern declaration"
}

declare_lint! {
    /// The `invalid_doc_attributes` lint detects when the `#[doc(...)]` is
    /// misused.
    ///
    /// ### Example
    ///
    /// ```rust,compile_fail
    /// #![deny(warnings)]
    ///
    /// pub mod submodule {
    ///     #![doc(test(no_crate_inject))]
    /// }
    /// ```
    ///
    /// {{produces}}
    ///
    /// ### Explanation
    ///
    /// Previously, there were very like checks being performed on `#[doc(..)]`
    /// unlike the other attributes. It'll now catch all the issues that it
    /// silently ignored previously.
    pub INVALID_DOC_ATTRIBUTES,
    Warn,
    "detects invalid `#[doc(...)]` attributes",
    @future_incompatible = FutureIncompatibleInfo {
        reference: "issue #82730 <https://github.com/rust-lang/rust/issues/82730>",
        edition: None,
    };
}

declare_lint! {
    /// The `proc_macro_back_compat` lint detects uses of old versions of certain
    /// proc-macro crates, which have hardcoded workarounds in the compiler.
    ///
    /// ### Example
    ///
    /// ```rust,ignore (needs-dependency)
    ///
    /// use time_macros_impl::impl_macros;
    /// struct Foo;
    /// impl_macros!(Foo);
    /// ```
    ///
    /// This will produce:
    ///
    /// ```text
    /// warning: using an old version of `time-macros-impl`
    ///   ::: $DIR/group-compat-hack.rs:27:5
    ///    |
    /// LL |     impl_macros!(Foo);
    ///    |     ------------------ in this macro invocation
    ///    |
    ///    = note: `#[warn(proc_macro_back_compat)]` on by default
    ///    = warning: this was previously accepted by the compiler but is being phased out; it will become a hard error in a future release!
    ///    = note: for more information, see issue #83125 <https://github.com/rust-lang/rust/issues/83125>
    ///    = note: the `time-macros-impl` crate will stop compiling in futures version of Rust. Please update to the latest version of the `time` crate to avoid breakage
    ///    = note: this warning originates in a macro (in Nightly builds, run with -Z macro-backtrace for more info)
    /// ```
    ///
    /// ### Explanation
    ///
    /// Eventually, the backwards-compatibility hacks present in the compiler will be removed,
    /// causing older versions of certain crates to stop compiling.
    /// This is a [future-incompatible] lint to ease the transition to an error.
    /// See [issue #83125] for more details.
    ///
    /// [issue #83125]: https://github.com/rust-lang/rust/issues/83125
    /// [future-incompatible]: ../index.md#future-incompatible-lints
    pub PROC_MACRO_BACK_COMPAT,
    Warn,
    "detects usage of old versions of certain proc-macro crates",
    @future_incompatible = FutureIncompatibleInfo {
        reference: "issue #83125 <https://github.com/rust-lang/rust/issues/83125>",
        edition: None,
        future_breakage: Some(FutureBreakage {
            date: None
        })
    };
}

declare_lint! {
    /// The `or_patterns_back_compat` lint detects usage of old versions of or-patterns.
    ///
    /// ### Example
    ///
    /// ```rust,compile_fail
    /// #![deny(or_patterns_back_compat)]
    /// macro_rules! match_any {
    ///     ( $expr:expr , $( $( $pat:pat )|+ => $expr_arm:expr ),+ ) => {
    ///         match $expr {
    ///             $(
    ///                 $( $pat => $expr_arm, )+
    ///             )+
    ///         }
    ///     };
    /// }
    ///
    /// fn main() {
    ///     let result: Result<i64, i32> = Err(42);
    ///     let int: i64 = match_any!(result, Ok(i) | Err(i) => i.into());
    ///     assert_eq!(int, 42);
    /// }
    /// ```
    ///
    /// {{produces}}
    ///
    /// ### Explanation
    ///
    /// In Rust 2021, the pat matcher will match new patterns, which include the | character.
    pub OR_PATTERNS_BACK_COMPAT,
    Allow,
    "detects usage of old versions of or-patterns",
}<|MERGE_RESOLUTION|>--- conflicted
+++ resolved
@@ -1152,53 +1152,6 @@
 }
 
 declare_lint! {
-<<<<<<< HEAD
-    /// The `safe_packed_borrows` lint detects borrowing a field in the
-    /// interior of a packed structure with alignment other than 1.
-    ///
-    /// ### Example
-    ///
-    /// ```rust
-    /// #[allow(misaligned_gc_pointers)]
-    /// #[repr(packed)]
-    /// pub struct Unaligned<T>(pub T);
-    ///
-    /// pub struct Foo {
-    ///     start: u8,
-    ///     data: Unaligned<u32>,
-    /// }
-    ///
-    /// fn main() {
-    ///     let x = Foo { start: 0, data: Unaligned(1) };
-    ///     let y = &x.data.0;
-    /// }
-    /// ```
-    ///
-    /// {{produces}}
-    ///
-    /// ### Explanation
-    ///
-    /// This type of borrow is unsafe and can cause errors on some platforms
-    /// and violates some assumptions made by the compiler. This was
-    /// previously allowed unintentionally. This is a [future-incompatible]
-    /// lint to transition this to a hard error in the future. See [issue
-    /// #46043] for more details, including guidance on how to solve the
-    /// problem.
-    ///
-    /// [issue #46043]: https://github.com/rust-lang/rust/issues/46043
-    /// [future-incompatible]: ../index.md#future-incompatible-lints
-    pub SAFE_PACKED_BORROWS,
-    Warn,
-    "safe borrows of fields of packed structs were erroneously allowed",
-    @future_incompatible = FutureIncompatibleInfo {
-        reference: "issue #46043 <https://github.com/rust-lang/rust/issues/46043>",
-        edition: None,
-    };
-}
-
-declare_lint! {
-=======
->>>>>>> 6af1e632
     /// The `patterns_in_fns_without_body` lint detects `mut` identifier
     /// patterns as a parameter in functions without a body.
     ///
