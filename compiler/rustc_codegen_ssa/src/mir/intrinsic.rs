--- conflicted
+++ resolved
@@ -103,13 +103,8 @@
                     bx.const_usize(bx.layout_of(tp_ty).align.abi.bytes())
                 }
             }
-<<<<<<< HEAD
-            sym::size_of
-            | sym::pref_align_of
+            sym::pref_align_of
             | sym::gc_layout
-=======
-            sym::pref_align_of
->>>>>>> e0d9f793
             | sym::min_align_of
             | sym::needs_drop
             | sym::needs_finalizer
