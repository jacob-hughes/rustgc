--- conflicted
+++ resolved
@@ -484,45 +484,6 @@
                     },
                 )
             }
-
-<<<<<<< HEAD
-            mir::Rvalue::NullaryOp(mir::NullOp::Box, content_ty) => {
-                let content_ty = self.monomorphize(content_ty);
-                let content_layout = bx.cx().layout_of(content_ty);
-                let llsize = bx.cx().const_usize(content_layout.size.bytes());
-                let llalign = bx.cx().const_usize(content_layout.align.abi.bytes());
-                let box_layout = bx.cx().layout_of(bx.tcx().mk_box(content_ty));
-                let llty_ptr = bx.cx().backend_type(box_layout);
-
-                // Allocate space:
-                let mut alloc_kind = LangItem::ExchangeMalloc;
-                if bx.tcx().sess.opts.cg.gc_precise_marking {
-                    alloc_kind = if content_ty
-                        .is_no_trace(bx.tcx().at(rustc_span::DUMMY_SP), ty::ParamEnv::reveal_all())
-                    {
-                        LangItem::ExchangeMallocUntraceable
-                    } else {
-                        LangItem::ExchangeMallocConservative
-                    };
-                }
-                let def_id = match bx.tcx().lang_items().require(alloc_kind) {
-                    Ok(id) => id,
-                    Err(s) => {
-                        bx.cx().sess().fatal(&format!("allocation of `{}` {}", box_layout.ty, s));
-                    }
-                };
-                let instance = ty::Instance::mono(bx.tcx(), def_id);
-                let r = bx.cx().get_fn_addr(instance);
-                let ty = bx.type_func(&[bx.type_isize(), bx.type_isize()], bx.type_i8p());
-                let call = bx.call(ty, r, &[llsize, llalign], None);
-                let val = bx.pointercast(call, llty_ptr);
-
-                let operand = OperandRef { val: OperandValue::Immediate(val), layout: box_layout };
-                (bx, operand)
-            }
-
-=======
->>>>>>> e4b1d584
             mir::Rvalue::NullaryOp(null_op, ty) => {
                 let ty = self.monomorphize(ty);
                 assert!(bx.cx().type_is_sized(ty));
