--- conflicted
+++ resolved
@@ -71,13 +71,9 @@
 mod multiple_return_terminators;
 mod normalize_array_len;
 mod nrvo;
-<<<<<<< HEAD
-mod prevent_early_finalization;
-mod remove_false_edges;
-=======
+// mod prevent_early_finalization;
 // This pass is public to allow external drivers to perform MIR cleanup
 pub mod remove_false_edges;
->>>>>>> dcb444af
 mod remove_noop_landing_pads;
 mod remove_storage_markers;
 mod remove_uninit_drops;
@@ -247,7 +243,7 @@
             &Lint(function_item_references::FunctionItemReferences),
             // What we need to do constant evaluation.
             &simplify::SimplifyCfg::new("initial"),
-            &prevent_early_finalization::PreventEarlyFinalization,
+            // &prevent_early_finalization::PreventEarlyFinalization,
             &rustc_peek::SanityCheck, // Just a lint
             &marker::PhaseChange(MirPhase::Const),
         ],
