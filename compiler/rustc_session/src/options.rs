--- conflicted
+++ resolved
@@ -904,16 +904,13 @@
         "force all crates to be `rustc_private` unstable (default: no)"),
     fuel: Option<(String, u64)> = (None, parse_optimization_fuel, [TRACKED],
         "set the optimization fuel quota for a crate"),
-<<<<<<< HEAD
     gc_destination_propagation: bool = (false, parse_bool, [TRACKED],
         "only enable this if Boehm is the global allocator"),
-=======
     graphviz_dark_mode: bool = (false, parse_bool, [UNTRACKED],
         "use dark-themed colors in graphviz output (default: no)"),
     graphviz_font: String = ("Courier, monospace".to_string(), parse_string, [UNTRACKED],
         "use the given `fontname` in graphviz output; can be overridden by setting \
         environment variable `RUSTC_GRAPHVIZ_FONT` (default: `Courier, monospace`)"),
->>>>>>> a9cd294c
     hir_stats: bool = (false, parse_bool, [UNTRACKED],
         "print some statistics about AST and HIR (default: no)"),
     human_readable_cgu_names: bool = (false, parse_bool, [TRACKED],
