error: you are implementing `Clone` explicitly on a `Copy` type
<<<<<<< HEAD
  --> $DIR/derive.rs:8:1
=======
  --> $DIR/derive.rs:7:1
>>>>>>> aa137a7e
   |
LL | / impl Clone for Qux {
LL | |
LL | |     fn clone(&self) -> Self {
LL | |         Qux
LL | |     }
LL | | }
   | |_^
   |
note: consider deriving `Clone` or removing `Copy`
<<<<<<< HEAD
  --> $DIR/derive.rs:8:1
=======
  --> $DIR/derive.rs:7:1
>>>>>>> aa137a7e
   |
LL | / impl Clone for Qux {
LL | |
LL | |     fn clone(&self) -> Self {
LL | |         Qux
LL | |     }
LL | | }
   | |_^
   = note: `-D clippy::expl-impl-clone-on-copy` implied by `-D warnings`
   = help: to override `-D warnings` add `#[allow(clippy::expl_impl_clone_on_copy)]`

error: you are implementing `Clone` explicitly on a `Copy` type
<<<<<<< HEAD
  --> $DIR/derive.rs:33:1
=======
  --> $DIR/derive.rs:32:1
>>>>>>> aa137a7e
   |
LL | / impl<'a> Clone for Lt<'a> {
LL | |
LL | |     fn clone(&self) -> Self {
LL | |         unimplemented!()
LL | |     }
LL | | }
   | |_^
   |
note: consider deriving `Clone` or removing `Copy`
<<<<<<< HEAD
  --> $DIR/derive.rs:33:1
=======
  --> $DIR/derive.rs:32:1
>>>>>>> aa137a7e
   |
LL | / impl<'a> Clone for Lt<'a> {
LL | |
LL | |     fn clone(&self) -> Self {
LL | |         unimplemented!()
LL | |     }
LL | | }
   | |_^

error: you are implementing `Clone` explicitly on a `Copy` type
<<<<<<< HEAD
  --> $DIR/derive.rs:45:1
=======
  --> $DIR/derive.rs:44:1
>>>>>>> aa137a7e
   |
LL | / impl Clone for BigArray {
LL | |
LL | |     fn clone(&self) -> Self {
LL | |         unimplemented!()
LL | |     }
LL | | }
   | |_^
   |
note: consider deriving `Clone` or removing `Copy`
<<<<<<< HEAD
  --> $DIR/derive.rs:45:1
=======
  --> $DIR/derive.rs:44:1
>>>>>>> aa137a7e
   |
LL | / impl Clone for BigArray {
LL | |
LL | |     fn clone(&self) -> Self {
LL | |         unimplemented!()
LL | |     }
LL | | }
   | |_^

error: you are implementing `Clone` explicitly on a `Copy` type
<<<<<<< HEAD
  --> $DIR/derive.rs:57:1
=======
  --> $DIR/derive.rs:56:1
>>>>>>> aa137a7e
   |
LL | / impl Clone for FnPtr {
LL | |
LL | |     fn clone(&self) -> Self {
LL | |         unimplemented!()
LL | |     }
LL | | }
   | |_^
   |
note: consider deriving `Clone` or removing `Copy`
<<<<<<< HEAD
  --> $DIR/derive.rs:57:1
=======
  --> $DIR/derive.rs:56:1
>>>>>>> aa137a7e
   |
LL | / impl Clone for FnPtr {
LL | |
LL | |     fn clone(&self) -> Self {
LL | |         unimplemented!()
LL | |     }
LL | | }
   | |_^

error: you are implementing `Clone` explicitly on a `Copy` type
<<<<<<< HEAD
  --> $DIR/derive.rs:78:1
=======
  --> $DIR/derive.rs:77:1
>>>>>>> aa137a7e
   |
LL | / impl<T: Clone> Clone for Generic2<T> {
LL | |
LL | |     fn clone(&self) -> Self {
LL | |         Self(self.0.clone())
LL | |     }
LL | | }
   | |_^
   |
note: consider deriving `Clone` or removing `Copy`
<<<<<<< HEAD
  --> $DIR/derive.rs:78:1
=======
  --> $DIR/derive.rs:77:1
>>>>>>> aa137a7e
   |
LL | / impl<T: Clone> Clone for Generic2<T> {
LL | |
LL | |     fn clone(&self) -> Self {
LL | |         Self(self.0.clone())
LL | |     }
LL | | }
   | |_^

error: aborting due to 5 previous errors
<|MERGE_RESOLUTION|>--- conflicted
+++ resolved
@@ -1,9 +1,5 @@
 error: you are implementing `Clone` explicitly on a `Copy` type
-<<<<<<< HEAD
-  --> $DIR/derive.rs:8:1
-=======
   --> $DIR/derive.rs:7:1
->>>>>>> aa137a7e
    |
 LL | / impl Clone for Qux {
 LL | |
@@ -14,11 +10,7 @@
    | |_^
    |
 note: consider deriving `Clone` or removing `Copy`
-<<<<<<< HEAD
-  --> $DIR/derive.rs:8:1
-=======
   --> $DIR/derive.rs:7:1
->>>>>>> aa137a7e
    |
 LL | / impl Clone for Qux {
 LL | |
@@ -31,11 +23,7 @@
    = help: to override `-D warnings` add `#[allow(clippy::expl_impl_clone_on_copy)]`
 
 error: you are implementing `Clone` explicitly on a `Copy` type
-<<<<<<< HEAD
-  --> $DIR/derive.rs:33:1
-=======
   --> $DIR/derive.rs:32:1
->>>>>>> aa137a7e
    |
 LL | / impl<'a> Clone for Lt<'a> {
 LL | |
@@ -46,11 +34,7 @@
    | |_^
    |
 note: consider deriving `Clone` or removing `Copy`
-<<<<<<< HEAD
-  --> $DIR/derive.rs:33:1
-=======
   --> $DIR/derive.rs:32:1
->>>>>>> aa137a7e
    |
 LL | / impl<'a> Clone for Lt<'a> {
 LL | |
@@ -61,11 +45,7 @@
    | |_^
 
 error: you are implementing `Clone` explicitly on a `Copy` type
-<<<<<<< HEAD
-  --> $DIR/derive.rs:45:1
-=======
   --> $DIR/derive.rs:44:1
->>>>>>> aa137a7e
    |
 LL | / impl Clone for BigArray {
 LL | |
@@ -76,11 +56,7 @@
    | |_^
    |
 note: consider deriving `Clone` or removing `Copy`
-<<<<<<< HEAD
-  --> $DIR/derive.rs:45:1
-=======
   --> $DIR/derive.rs:44:1
->>>>>>> aa137a7e
    |
 LL | / impl Clone for BigArray {
 LL | |
@@ -91,11 +67,7 @@
    | |_^
 
 error: you are implementing `Clone` explicitly on a `Copy` type
-<<<<<<< HEAD
-  --> $DIR/derive.rs:57:1
-=======
   --> $DIR/derive.rs:56:1
->>>>>>> aa137a7e
    |
 LL | / impl Clone for FnPtr {
 LL | |
@@ -106,11 +78,7 @@
    | |_^
    |
 note: consider deriving `Clone` or removing `Copy`
-<<<<<<< HEAD
-  --> $DIR/derive.rs:57:1
-=======
   --> $DIR/derive.rs:56:1
->>>>>>> aa137a7e
    |
 LL | / impl Clone for FnPtr {
 LL | |
@@ -121,11 +89,7 @@
    | |_^
 
 error: you are implementing `Clone` explicitly on a `Copy` type
-<<<<<<< HEAD
-  --> $DIR/derive.rs:78:1
-=======
   --> $DIR/derive.rs:77:1
->>>>>>> aa137a7e
    |
 LL | / impl<T: Clone> Clone for Generic2<T> {
 LL | |
@@ -136,11 +100,7 @@
    | |_^
    |
 note: consider deriving `Clone` or removing `Copy`
-<<<<<<< HEAD
-  --> $DIR/derive.rs:78:1
-=======
   --> $DIR/derive.rs:77:1
->>>>>>> aa137a7e
    |
 LL | / impl<T: Clone> Clone for Generic2<T> {
 LL | |
