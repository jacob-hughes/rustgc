error: temporary with significant drop in match scrutinee
  --> $DIR/significant_drop_in_scrutinee.rs:59:11
   |
LL |     match mutex.lock().unwrap().foo() {
   |           ^^^^^^^^^^^^^^^^^^^^^^^^^^^
   |
   = note: `-D clippy::significant-drop-in-scrutinee` implied by `-D warnings`
help: try moving the temporary above the match
   |
LL ~     let value = mutex.lock().unwrap().foo();
LL ~     match value {
   |

error: temporary with significant drop in match scrutinee
  --> $DIR/significant_drop_in_scrutinee.rs:132:11
   |
LL |     match s.lock_m().get_the_value() {
   |           ^^^^^^^^^^^^^^^^^^^^^^^^^^
   |
help: try moving the temporary above the match
   |
LL ~     let value = s.lock_m().get_the_value();
LL ~     match value {
   |

error: temporary with significant drop in match scrutinee
  --> $DIR/significant_drop_in_scrutinee.rs:153:11
   |
LL |     match s.lock_m_m().get_the_value() {
   |           ^^^^^^^^^^^^^^^^^^^^^^^^^^^^
   |
help: try moving the temporary above the match
   |
LL ~     let value = s.lock_m_m().get_the_value();
LL ~     match value {
   |

error: temporary with significant drop in match scrutinee
  --> $DIR/significant_drop_in_scrutinee.rs:201:11
   |
LL |     match counter.temp_increment().len() {
   |           ^^^^^^^^^^^^^^^^^^^^^^^^^^^^^^
   |
help: try moving the temporary above the match
   |
LL ~     let value = counter.temp_increment().len();
LL ~     match value {
   |

error: temporary with significant drop in match scrutinee
  --> $DIR/significant_drop_in_scrutinee.rs:224:16
   |
LL |         match (mutex1.lock().unwrap().s.len(), true) {
   |                ^^^^^^^^^^^^^^^^^^^^^^^^^^^^^^
   |
help: try moving the temporary above the match
   |
LL ~         let value = mutex1.lock().unwrap().s.len();
LL ~         match (value, true) {
   |

error: temporary with significant drop in match scrutinee
  --> $DIR/significant_drop_in_scrutinee.rs:233:22
   |
LL |         match (true, mutex1.lock().unwrap().s.len(), true) {
   |                      ^^^^^^^^^^^^^^^^^^^^^^^^^^^^^^
   |
help: try moving the temporary above the match
   |
LL ~         let value = mutex1.lock().unwrap().s.len();
LL ~         match (true, value, true) {
   |

error: temporary with significant drop in match scrutinee
  --> $DIR/significant_drop_in_scrutinee.rs:243:16
   |
LL |         match (mutex1.lock().unwrap().s.len(), true, mutex2.lock().unwrap().s.len()) {
   |                ^^^^^^^^^^^^^^^^^^^^^^^^^^^^^^
   |
help: try moving the temporary above the match
   |
LL ~         let value = mutex1.lock().unwrap().s.len();
LL ~         match (value, true, mutex2.lock().unwrap().s.len()) {
   |

error: temporary with significant drop in match scrutinee
  --> $DIR/significant_drop_in_scrutinee.rs:243:54
   |
LL |         match (mutex1.lock().unwrap().s.len(), true, mutex2.lock().unwrap().s.len()) {
   |                                                      ^^^^^^^^^^^^^^^^^^^^^^^^^^^^^^
   |
help: try moving the temporary above the match
   |
LL ~         let value = mutex2.lock().unwrap().s.len();
LL ~         match (mutex1.lock().unwrap().s.len(), true, value) {
   |

error: temporary with significant drop in match scrutinee
  --> $DIR/significant_drop_in_scrutinee.rs:254:15
   |
LL |         match mutex3.lock().unwrap().s.as_str() {
   |               ^^^^^^^^^^^^^^^^^^^^^^^^^^^^^^^^^

error: temporary with significant drop in match scrutinee
<<<<<<< HEAD
  --> $DIR/significant_drop_in_scrutinee.rs:262:22
=======
  --> $DIR/significant_drop_in_scrutinee.rs:264:22
>>>>>>> 8ef49087
   |
LL |         match (true, mutex3.lock().unwrap().s.as_str()) {
   |                      ^^^^^^^^^^^^^^^^^^^^^^^^^^^^^^^^^

error: temporary with significant drop in match scrutinee
<<<<<<< HEAD
  --> $DIR/significant_drop_in_scrutinee.rs:281:11
=======
  --> $DIR/significant_drop_in_scrutinee.rs:283:11
>>>>>>> 8ef49087
   |
LL |     match mutex.lock().unwrap().s.len() > 1 {
   |           ^^^^^^^^^^^^^^^^^^^^^^^^^^^^^^^^^
   |
help: try moving the temporary above the match
   |
LL ~     let value = mutex.lock().unwrap().s.len() > 1;
LL ~     match value {
   |

error: temporary with significant drop in match scrutinee
<<<<<<< HEAD
  --> $DIR/significant_drop_in_scrutinee.rs:288:11
=======
  --> $DIR/significant_drop_in_scrutinee.rs:290:11
>>>>>>> 8ef49087
   |
LL |     match 1 < mutex.lock().unwrap().s.len() {
   |           ^^^^^^^^^^^^^^^^^^^^^^^^^^^^^^^^^
   |
help: try moving the temporary above the match
   |
LL ~     let value = 1 < mutex.lock().unwrap().s.len();
LL ~     match value {
   |

error: temporary with significant drop in match scrutinee
<<<<<<< HEAD
  --> $DIR/significant_drop_in_scrutinee.rs:306:11
=======
  --> $DIR/significant_drop_in_scrutinee.rs:308:11
>>>>>>> 8ef49087
   |
LL |     match mutex1.lock().unwrap().s.len() < mutex2.lock().unwrap().s.len() {
   |           ^^^^^^^^^^^^^^^^^^^^^^^^^^^^^^^^^^^^^^^^^^^^^^^^^^^^^^^^^^^^^^^
   |
help: try moving the temporary above the match
   |
LL ~     let value = mutex1.lock().unwrap().s.len() < mutex2.lock().unwrap().s.len();
LL ~     match value {
   |

error: temporary with significant drop in match scrutinee
<<<<<<< HEAD
  --> $DIR/significant_drop_in_scrutinee.rs:317:11
=======
  --> $DIR/significant_drop_in_scrutinee.rs:319:11
>>>>>>> 8ef49087
   |
LL |     match mutex1.lock().unwrap().s.len() >= mutex2.lock().unwrap().s.len() {
   |           ^^^^^^^^^^^^^^^^^^^^^^^^^^^^^^^^^^^^^^^^^^^^^^^^^^^^^^^^^^^^^^^^
   |
help: try moving the temporary above the match
   |
LL ~     let value = mutex1.lock().unwrap().s.len() >= mutex2.lock().unwrap().s.len();
LL ~     match value {
   |

error: temporary with significant drop in match scrutinee
<<<<<<< HEAD
  --> $DIR/significant_drop_in_scrutinee.rs:352:11
=======
  --> $DIR/significant_drop_in_scrutinee.rs:354:11
>>>>>>> 8ef49087
   |
LL |     match get_mutex_guard().s.len() > 1 {
   |           ^^^^^^^^^^^^^^^^^^^^^^^^^^^^^
   |
help: try moving the temporary above the match
   |
LL ~     let value = get_mutex_guard().s.len() > 1;
LL ~     match value {
   |

error: temporary with significant drop in match scrutinee
<<<<<<< HEAD
  --> $DIR/significant_drop_in_scrutinee.rs:369:11
=======
  --> $DIR/significant_drop_in_scrutinee.rs:371:11
>>>>>>> 8ef49087
   |
LL |       match match i {
   |  ___________^
LL | |         100 => mutex1.lock().unwrap(),
LL | |         _ => mutex2.lock().unwrap(),
LL | |     }
LL | |     .s
LL | |     .len()
LL | |         > 1
   | |___________^
   |
help: try moving the temporary above the match
   |
LL ~     let value = match i {
LL +         100 => mutex1.lock().unwrap(),
LL +         _ => mutex2.lock().unwrap(),
LL +     }
LL +     .s
LL +     .len()
 ...

error: temporary with significant drop in match scrutinee
<<<<<<< HEAD
  --> $DIR/significant_drop_in_scrutinee.rs:395:11
=======
  --> $DIR/significant_drop_in_scrutinee.rs:397:11
>>>>>>> 8ef49087
   |
LL |       match if i > 1 {
   |  ___________^
LL | |         mutex1.lock().unwrap()
LL | |     } else {
LL | |         mutex2.lock().unwrap()
...  |
LL | |     .len()
LL | |         > 1
   | |___________^
   |
help: try moving the temporary above the match
   |
LL ~     let value = if i > 1 {
LL +         mutex1.lock().unwrap()
LL +     } else {
LL +         mutex2.lock().unwrap()
LL +     }
LL +     .s
 ...

error: temporary with significant drop in match scrutinee
<<<<<<< HEAD
  --> $DIR/significant_drop_in_scrutinee.rs:449:11
=======
  --> $DIR/significant_drop_in_scrutinee.rs:451:11
>>>>>>> 8ef49087
   |
LL |     match s.lock().deref().deref() {
   |           ^^^^^^^^^^^^^^^^^^^^^^^^
   |
help: try moving the temporary above the match and create a copy
   |
LL ~     let value = *s.lock().deref().deref();
LL ~     match value {
   |

error: temporary with significant drop in match scrutinee
<<<<<<< HEAD
  --> $DIR/significant_drop_in_scrutinee.rs:477:11
=======
  --> $DIR/significant_drop_in_scrutinee.rs:479:11
>>>>>>> 8ef49087
   |
LL |     match s.lock().deref().deref() {
   |           ^^^^^^^^^^^^^^^^^^^^^^^^

error: temporary with significant drop in match scrutinee
<<<<<<< HEAD
  --> $DIR/significant_drop_in_scrutinee.rs:496:11
=======
  --> $DIR/significant_drop_in_scrutinee.rs:498:11
>>>>>>> 8ef49087
   |
LL |     match mutex.lock().unwrap().i = i {
   |           ^^^^^^^^^^^^^^^^^^^^^^^^^^^
   |
help: try moving the temporary above the match
   |
LL ~     mutex.lock().unwrap().i = i;
LL ~     match () {
   |

error: temporary with significant drop in match scrutinee
<<<<<<< HEAD
  --> $DIR/significant_drop_in_scrutinee.rs:502:11
=======
  --> $DIR/significant_drop_in_scrutinee.rs:504:11
>>>>>>> 8ef49087
   |
LL |     match i = mutex.lock().unwrap().i {
   |           ^^^^^^^^^^^^^^^^^^^^^^^^^^^
   |
help: try moving the temporary above the match
   |
LL ~     i = mutex.lock().unwrap().i;
LL ~     match () {
   |

error: temporary with significant drop in match scrutinee
<<<<<<< HEAD
  --> $DIR/significant_drop_in_scrutinee.rs:508:11
=======
  --> $DIR/significant_drop_in_scrutinee.rs:510:11
>>>>>>> 8ef49087
   |
LL |     match mutex.lock().unwrap().i += 1 {
   |           ^^^^^^^^^^^^^^^^^^^^^^^^^^^^
   |
help: try moving the temporary above the match
   |
LL ~     mutex.lock().unwrap().i += 1;
LL ~     match () {
   |

error: temporary with significant drop in match scrutinee
<<<<<<< HEAD
  --> $DIR/significant_drop_in_scrutinee.rs:514:11
=======
  --> $DIR/significant_drop_in_scrutinee.rs:516:11
>>>>>>> 8ef49087
   |
LL |     match i += mutex.lock().unwrap().i {
   |           ^^^^^^^^^^^^^^^^^^^^^^^^^^^^
   |
help: try moving the temporary above the match
   |
LL ~     i += mutex.lock().unwrap().i;
LL ~     match () {
   |

error: temporary with significant drop in match scrutinee
  --> $DIR/significant_drop_in_scrutinee.rs:579:11
   |
LL |     match rwlock.read().unwrap().to_number() {
   |           ^^^^^^^^^^^^^^^^^^^^^^^^^^^^^^^^^^

error: temporary with significant drop in for loop
  --> $DIR/significant_drop_in_scrutinee.rs:589:14
   |
LL |     for s in rwlock.read().unwrap().iter() {
   |              ^^^^^^^^^^^^^^^^^^^^^^^^^^^^^

error: aborting due to 25 previous errors
<|MERGE_RESOLUTION|>--- conflicted
+++ resolved
@@ -102,21 +102,13 @@
    |               ^^^^^^^^^^^^^^^^^^^^^^^^^^^^^^^^^
 
 error: temporary with significant drop in match scrutinee
-<<<<<<< HEAD
-  --> $DIR/significant_drop_in_scrutinee.rs:262:22
-=======
   --> $DIR/significant_drop_in_scrutinee.rs:264:22
->>>>>>> 8ef49087
    |
 LL |         match (true, mutex3.lock().unwrap().s.as_str()) {
    |                      ^^^^^^^^^^^^^^^^^^^^^^^^^^^^^^^^^
 
 error: temporary with significant drop in match scrutinee
-<<<<<<< HEAD
-  --> $DIR/significant_drop_in_scrutinee.rs:281:11
-=======
   --> $DIR/significant_drop_in_scrutinee.rs:283:11
->>>>>>> 8ef49087
    |
 LL |     match mutex.lock().unwrap().s.len() > 1 {
    |           ^^^^^^^^^^^^^^^^^^^^^^^^^^^^^^^^^
@@ -128,11 +120,7 @@
    |
 
 error: temporary with significant drop in match scrutinee
-<<<<<<< HEAD
-  --> $DIR/significant_drop_in_scrutinee.rs:288:11
-=======
   --> $DIR/significant_drop_in_scrutinee.rs:290:11
->>>>>>> 8ef49087
    |
 LL |     match 1 < mutex.lock().unwrap().s.len() {
    |           ^^^^^^^^^^^^^^^^^^^^^^^^^^^^^^^^^
@@ -144,11 +132,7 @@
    |
 
 error: temporary with significant drop in match scrutinee
-<<<<<<< HEAD
-  --> $DIR/significant_drop_in_scrutinee.rs:306:11
-=======
   --> $DIR/significant_drop_in_scrutinee.rs:308:11
->>>>>>> 8ef49087
    |
 LL |     match mutex1.lock().unwrap().s.len() < mutex2.lock().unwrap().s.len() {
    |           ^^^^^^^^^^^^^^^^^^^^^^^^^^^^^^^^^^^^^^^^^^^^^^^^^^^^^^^^^^^^^^^
@@ -160,11 +144,7 @@
    |
 
 error: temporary with significant drop in match scrutinee
-<<<<<<< HEAD
-  --> $DIR/significant_drop_in_scrutinee.rs:317:11
-=======
   --> $DIR/significant_drop_in_scrutinee.rs:319:11
->>>>>>> 8ef49087
    |
 LL |     match mutex1.lock().unwrap().s.len() >= mutex2.lock().unwrap().s.len() {
    |           ^^^^^^^^^^^^^^^^^^^^^^^^^^^^^^^^^^^^^^^^^^^^^^^^^^^^^^^^^^^^^^^^
@@ -176,11 +156,7 @@
    |
 
 error: temporary with significant drop in match scrutinee
-<<<<<<< HEAD
-  --> $DIR/significant_drop_in_scrutinee.rs:352:11
-=======
   --> $DIR/significant_drop_in_scrutinee.rs:354:11
->>>>>>> 8ef49087
    |
 LL |     match get_mutex_guard().s.len() > 1 {
    |           ^^^^^^^^^^^^^^^^^^^^^^^^^^^^^
@@ -192,11 +168,7 @@
    |
 
 error: temporary with significant drop in match scrutinee
-<<<<<<< HEAD
-  --> $DIR/significant_drop_in_scrutinee.rs:369:11
-=======
   --> $DIR/significant_drop_in_scrutinee.rs:371:11
->>>>>>> 8ef49087
    |
 LL |       match match i {
    |  ___________^
@@ -219,11 +191,7 @@
  ...
 
 error: temporary with significant drop in match scrutinee
-<<<<<<< HEAD
-  --> $DIR/significant_drop_in_scrutinee.rs:395:11
-=======
   --> $DIR/significant_drop_in_scrutinee.rs:397:11
->>>>>>> 8ef49087
    |
 LL |       match if i > 1 {
    |  ___________^
@@ -246,11 +214,7 @@
  ...
 
 error: temporary with significant drop in match scrutinee
-<<<<<<< HEAD
-  --> $DIR/significant_drop_in_scrutinee.rs:449:11
-=======
   --> $DIR/significant_drop_in_scrutinee.rs:451:11
->>>>>>> 8ef49087
    |
 LL |     match s.lock().deref().deref() {
    |           ^^^^^^^^^^^^^^^^^^^^^^^^
@@ -262,21 +226,13 @@
    |
 
 error: temporary with significant drop in match scrutinee
-<<<<<<< HEAD
-  --> $DIR/significant_drop_in_scrutinee.rs:477:11
-=======
   --> $DIR/significant_drop_in_scrutinee.rs:479:11
->>>>>>> 8ef49087
    |
 LL |     match s.lock().deref().deref() {
    |           ^^^^^^^^^^^^^^^^^^^^^^^^
 
 error: temporary with significant drop in match scrutinee
-<<<<<<< HEAD
-  --> $DIR/significant_drop_in_scrutinee.rs:496:11
-=======
   --> $DIR/significant_drop_in_scrutinee.rs:498:11
->>>>>>> 8ef49087
    |
 LL |     match mutex.lock().unwrap().i = i {
    |           ^^^^^^^^^^^^^^^^^^^^^^^^^^^
@@ -288,11 +244,7 @@
    |
 
 error: temporary with significant drop in match scrutinee
-<<<<<<< HEAD
-  --> $DIR/significant_drop_in_scrutinee.rs:502:11
-=======
   --> $DIR/significant_drop_in_scrutinee.rs:504:11
->>>>>>> 8ef49087
    |
 LL |     match i = mutex.lock().unwrap().i {
    |           ^^^^^^^^^^^^^^^^^^^^^^^^^^^
@@ -304,11 +256,7 @@
    |
 
 error: temporary with significant drop in match scrutinee
-<<<<<<< HEAD
-  --> $DIR/significant_drop_in_scrutinee.rs:508:11
-=======
   --> $DIR/significant_drop_in_scrutinee.rs:510:11
->>>>>>> 8ef49087
    |
 LL |     match mutex.lock().unwrap().i += 1 {
    |           ^^^^^^^^^^^^^^^^^^^^^^^^^^^^
@@ -320,11 +268,7 @@
    |
 
 error: temporary with significant drop in match scrutinee
-<<<<<<< HEAD
-  --> $DIR/significant_drop_in_scrutinee.rs:514:11
-=======
   --> $DIR/significant_drop_in_scrutinee.rs:516:11
->>>>>>> 8ef49087
    |
 LL |     match i += mutex.lock().unwrap().i {
    |           ^^^^^^^^^^^^^^^^^^^^^^^^^^^^
