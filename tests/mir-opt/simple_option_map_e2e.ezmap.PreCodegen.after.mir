// MIR for `ezmap` after PreCodegen

fn ezmap(_1: Option<i32>) -> Option<i32> {
    debug x => _1;                       // in scope 0 at $DIR/simple_option_map_e2e.rs:+0:14: +0:15
    let mut _0: std::option::Option<i32>; // return place in scope 0 at $DIR/simple_option_map_e2e.rs:+0:33: +0:44
    let mut _2: [closure@$DIR/simple_option_map_e2e.rs:14:12: 14:15]; // in scope 0 at $DIR/simple_option_map_e2e.rs:+1:12: +1:21
    scope 1 (inlined map::<i32, i32, [closure@$DIR/simple_option_map_e2e.rs:14:12: 14:15]>) { // at $DIR/simple_option_map_e2e.rs:14:5: 14:22
        debug slf => _1;                 // in scope 1 at $DIR/simple_option_map_e2e.rs:2:17: 2:20
        debug f => _2;                   // in scope 1 at $DIR/simple_option_map_e2e.rs:2:33: 2:34
        let mut _3: isize;               // in scope 1 at $DIR/simple_option_map_e2e.rs:7:9: 7:16
        let _4: i32;                     // in scope 1 at $DIR/simple_option_map_e2e.rs:7:14: 7:15
        let mut _5: i32;                 // in scope 1 at $DIR/simple_option_map_e2e.rs:7:25: 7:29
        scope 2 {
            debug x => _4;               // in scope 2 at $DIR/simple_option_map_e2e.rs:7:14: 7:15
            scope 3 (inlined ezmap::{closure#0}) { // at $DIR/simple_option_map_e2e.rs:7:25: 7:29
                debug n => _4;           // in scope 3 at $DIR/simple_option_map_e2e.rs:+1:13: +1:14
            }
        }
    }

    bb0: {
        StorageLive(_2);                 // scope 0 at $DIR/simple_option_map_e2e.rs:+1:12: +1:21
        _3 = discriminant(_1);           // scope 1 at $DIR/simple_option_map_e2e.rs:6:11: 6:14
        switchInt(move _3) -> [0: bb1, 1: bb3, otherwise: bb2]; // scope 1 at $DIR/simple_option_map_e2e.rs:6:5: 6:14
    }

    bb1: {
        _0 = Option::<i32>::None;        // scope 1 at $DIR/simple_option_map_e2e.rs:8:17: 8:21
        goto -> bb4;                     // scope 1 at $DIR/simple_option_map_e2e.rs:8:17: 8:21
    }

    bb2: {
        unreachable;                     // scope 1 at $DIR/simple_option_map_e2e.rs:6:11: 6:14
    }

    bb3: {
<<<<<<< HEAD
        _4 = move ((_1 as Some).0: i32); // scope 1 at $DIR/simple_option_map_e2e.rs:7:14: 7:15
=======
        _4 = ((_1 as Some).0: i32);      // scope 1 at $DIR/simple_option_map_e2e.rs:7:14: 7:15
>>>>>>> 77c85e9c
        StorageLive(_5);                 // scope 2 at $DIR/simple_option_map_e2e.rs:7:25: 7:29
        _5 = Add(_4, const 1_i32);       // scope 3 at $DIR/simple_option_map_e2e.rs:+1:16: +1:21
        _0 = Option::<i32>::Some(move _5); // scope 2 at $DIR/simple_option_map_e2e.rs:7:20: 7:30
        StorageDead(_5);                 // scope 2 at $DIR/simple_option_map_e2e.rs:7:29: 7:30
        goto -> bb4;                     // scope 1 at $DIR/simple_option_map_e2e.rs:10:1: 10:2
    }

    bb4: {
        StorageDead(_2);                 // scope 0 at $DIR/simple_option_map_e2e.rs:+1:21: +1:22
        return;                          // scope 0 at $DIR/simple_option_map_e2e.rs:+2:2: +2:2
    }
}<|MERGE_RESOLUTION|>--- conflicted
+++ resolved
@@ -34,11 +34,7 @@
     }
 
     bb3: {
-<<<<<<< HEAD
-        _4 = move ((_1 as Some).0: i32); // scope 1 at $DIR/simple_option_map_e2e.rs:7:14: 7:15
-=======
         _4 = ((_1 as Some).0: i32);      // scope 1 at $DIR/simple_option_map_e2e.rs:7:14: 7:15
->>>>>>> 77c85e9c
         StorageLive(_5);                 // scope 2 at $DIR/simple_option_map_e2e.rs:7:25: 7:29
         _5 = Add(_4, const 1_i32);       // scope 3 at $DIR/simple_option_map_e2e.rs:+1:16: +1:21
         _0 = Option::<i32>::Some(move _5); // scope 2 at $DIR/simple_option_map_e2e.rs:7:20: 7:30
