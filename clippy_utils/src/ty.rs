//! Util methods for [`rustc_middle::ty`]

#![allow(clippy::module_name_repetitions)]

use core::ops::ControlFlow;
use itertools::Itertools;
use rustc_ast::ast::Mutability;
use rustc_data_structures::fx::{FxHashMap, FxHashSet};
use rustc_hir as hir;
use rustc_hir::def::{CtorKind, CtorOf, DefKind, Res};
use rustc_hir::def_id::DefId;
use rustc_hir::{Expr, FnDecl, LangItem, TyKind, Unsafety};
use rustc_infer::infer::type_variable::{TypeVariableOrigin, TypeVariableOriginKind};
use rustc_infer::infer::TyCtxtInferExt;
use rustc_lint::LateContext;
use rustc_middle::mir::interpret::Scalar;
use rustc_middle::mir::ConstValue;
use rustc_middle::traits::EvaluationResult;
use rustc_middle::ty::layout::ValidityRequirement;
use rustc_middle::ty::{
    self, AdtDef, AliasTy, AssocKind, Binder, BoundRegion, FnSig, GenericArg, GenericArgKind, GenericArgsRef,
    GenericParamDefKind, IntTy, List, ParamEnv, Region, RegionKind, ToPredicate, TraitRef, Ty, TyCtxt,
    TypeSuperVisitable, TypeVisitable, TypeVisitableExt, TypeVisitor, UintTy, VariantDef, VariantDiscr,
};
use rustc_span::symbol::Ident;
use rustc_span::{sym, Span, Symbol, DUMMY_SP};
use rustc_target::abi::{Size, VariantIdx};
use rustc_trait_selection::traits::query::evaluate_obligation::InferCtxtExt as _;
use rustc_trait_selection::traits::query::normalize::QueryNormalizeExt;
use rustc_trait_selection::traits::{Obligation, ObligationCause};
use std::assert_matches::debug_assert_matches;
use std::iter;

use crate::{match_def_path, path_res};

mod type_certainty;
pub use type_certainty::expr_type_is_certain;

/// Checks if the given type implements copy.
pub fn is_copy<'tcx>(cx: &LateContext<'tcx>, ty: Ty<'tcx>) -> bool {
    ty.is_copy_modulo_regions(cx.tcx, cx.param_env)
}

/// This checks whether a given type is known to implement Debug.
pub fn has_debug_impl<'tcx>(cx: &LateContext<'tcx>, ty: Ty<'tcx>) -> bool {
    cx.tcx
        .get_diagnostic_item(sym::Debug)
        .map_or(false, |debug| implements_trait(cx, ty, debug, &[]))
}

/// Checks whether a type can be partially moved.
pub fn can_partially_move_ty<'tcx>(cx: &LateContext<'tcx>, ty: Ty<'tcx>) -> bool {
    if has_drop(cx, ty) || is_copy(cx, ty) {
        return false;
    }
    match ty.kind() {
        ty::Param(_) => false,
        ty::Adt(def, subs) => def.all_fields().any(|f| !is_copy(cx, f.ty(cx.tcx, subs))),
        _ => true,
    }
}

/// Walks into `ty` and returns `true` if any inner type is an instance of the given adt
/// constructor.
pub fn contains_adt_constructor<'tcx>(ty: Ty<'tcx>, adt: AdtDef<'tcx>) -> bool {
    ty.walk().any(|inner| match inner.unpack() {
        GenericArgKind::Type(inner_ty) => inner_ty.ty_adt_def() == Some(adt),
        GenericArgKind::Lifetime(_) | GenericArgKind::Const(_) => false,
    })
}

/// Walks into `ty` and returns `true` if any inner type is an instance of the given type, or adt
/// constructor of the same type.
///
/// This method also recurses into opaque type predicates, so call it with `impl Trait<U>` and `U`
/// will also return `true`.
pub fn contains_ty_adt_constructor_opaque<'tcx>(cx: &LateContext<'tcx>, ty: Ty<'tcx>, needle: Ty<'tcx>) -> bool {
    fn contains_ty_adt_constructor_opaque_inner<'tcx>(
        cx: &LateContext<'tcx>,
        ty: Ty<'tcx>,
        needle: Ty<'tcx>,
        seen: &mut FxHashSet<DefId>,
    ) -> bool {
        ty.walk().any(|inner| match inner.unpack() {
            GenericArgKind::Type(inner_ty) => {
                if inner_ty == needle {
                    return true;
                }

                if inner_ty.ty_adt_def() == needle.ty_adt_def() {
                    return true;
                }

                if let ty::Alias(ty::Opaque, AliasTy { def_id, .. }) = *inner_ty.kind() {
                    if !seen.insert(def_id) {
                        return false;
                    }

                    for (predicate, _span) in cx.tcx.explicit_item_super_predicates(def_id).instantiate_identity_iter_copied() {
                        match predicate.kind().skip_binder() {
                            // For `impl Trait<U>`, it will register a predicate of `T: Trait<U>`, so we go through
                            // and check substitutions to find `U`.
                            ty::ClauseKind::Trait(trait_predicate) => {
                                if trait_predicate
                                    .trait_ref
                                    .args
                                    .types()
                                    .skip(1) // Skip the implicit `Self` generic parameter
                                    .any(|ty| contains_ty_adt_constructor_opaque_inner(cx, ty, needle, seen))
                                {
                                    return true;
                                }
                            },
                            // For `impl Trait<Assoc=U>`, it will register a predicate of `<T as Trait>::Assoc = U`,
                            // so we check the term for `U`.
                            ty::ClauseKind::Projection(projection_predicate) => {
                                if let ty::TermKind::Ty(ty) = projection_predicate.term.unpack() {
                                    if contains_ty_adt_constructor_opaque_inner(cx, ty, needle, seen) {
                                        return true;
                                    }
                                };
                            },
                            _ => (),
                        }
                    }
                }

                false
            },
            GenericArgKind::Lifetime(_) | GenericArgKind::Const(_) => false,
        })
    }

    // A hash set to ensure that the same opaque type (`impl Trait` in RPIT or TAIT) is not
    // visited twice.
    let mut seen = FxHashSet::default();
    contains_ty_adt_constructor_opaque_inner(cx, ty, needle, &mut seen)
}

/// Resolves `<T as Iterator>::Item` for `T`
/// Do not invoke without first verifying that the type implements `Iterator`
pub fn get_iterator_item_ty<'tcx>(cx: &LateContext<'tcx>, ty: Ty<'tcx>) -> Option<Ty<'tcx>> {
    cx.tcx
        .get_diagnostic_item(sym::Iterator)
        .and_then(|iter_did| cx.get_associated_type(ty, iter_did, "Item"))
}

/// Get the diagnostic name of a type, e.g. `sym::HashMap`. To check if a type
/// implements a trait marked with a diagnostic item use [`implements_trait`].
///
/// For a further exploitation what diagnostic items are see [diagnostic items] in
/// rustc-dev-guide.
///
/// [Diagnostic Items]: https://rustc-dev-guide.rust-lang.org/diagnostics/diagnostic-items.html
pub fn get_type_diagnostic_name(cx: &LateContext<'_>, ty: Ty<'_>) -> Option<Symbol> {
    match ty.kind() {
        ty::Adt(adt, _) => cx.tcx.get_diagnostic_name(adt.did()),
        _ => None,
    }
}

/// Returns true if `ty` is a type on which calling `Clone` through a function instead of
/// as a method, such as `Arc::clone()` is considered idiomatic. Lints should avoid suggesting to
/// replace instances of `ty::Clone()` by `.clone()` for objects of those types.
pub fn should_call_clone_as_function(cx: &LateContext<'_>, ty: Ty<'_>) -> bool {
    matches!(
        get_type_diagnostic_name(cx, ty),
        Some(sym::Arc | sym::ArcWeak | sym::Rc | sym::RcWeak)
    )
}

/// Returns true if ty has `iter` or `iter_mut` methods
pub fn has_iter_method(cx: &LateContext<'_>, probably_ref_ty: Ty<'_>) -> Option<Symbol> {
    // FIXME: instead of this hard-coded list, we should check if `<adt>::iter`
    // exists and has the desired signature. Unfortunately FnCtxt is not exported
    // so we can't use its `lookup_method` method.
    let into_iter_collections: &[Symbol] = &[
        sym::Vec,
        sym::Option,
        sym::Result,
        sym::BTreeMap,
        sym::BTreeSet,
        sym::VecDeque,
        sym::LinkedList,
        sym::BinaryHeap,
        sym::HashSet,
        sym::HashMap,
        sym::PathBuf,
        sym::Path,
        sym::Receiver,
    ];

    let ty_to_check = match probably_ref_ty.kind() {
        ty::Ref(_, ty_to_check, _) => *ty_to_check,
        _ => probably_ref_ty,
    };

    let def_id = match ty_to_check.kind() {
        ty::Array(..) => return Some(sym::array),
        ty::Slice(..) => return Some(sym::slice),
        ty::Adt(adt, _) => adt.did(),
        _ => return None,
    };

    for &name in into_iter_collections {
        if cx.tcx.is_diagnostic_item(name, def_id) {
            return Some(cx.tcx.item_name(def_id));
        }
    }
    None
}

/// Checks whether a type implements a trait.
/// The function returns false in case the type contains an inference variable.
///
/// See:
/// * [`get_trait_def_id`](super::get_trait_def_id) to get a trait [`DefId`].
/// * [Common tools for writing lints] for an example how to use this function and other options.
///
/// [Common tools for writing lints]: https://github.com/rust-lang/rust-clippy/blob/master/book/src/development/common_tools_writing_lints.md#checking-if-a-type-implements-a-specific-trait
pub fn implements_trait<'tcx>(
    cx: &LateContext<'tcx>,
    ty: Ty<'tcx>,
    trait_id: DefId,
    args: &[GenericArg<'tcx>],
) -> bool {
    implements_trait_with_env_from_iter(cx.tcx, cx.param_env, ty, trait_id, None, args.iter().map(|&x| Some(x)))
}

/// Same as `implements_trait` but allows using a `ParamEnv` different from the lint context.
///
/// The `callee_id` argument is used to determine whether this is a function call in a `const fn`
/// environment, used for checking const traits.
pub fn implements_trait_with_env<'tcx>(
    tcx: TyCtxt<'tcx>,
    param_env: ParamEnv<'tcx>,
    ty: Ty<'tcx>,
    trait_id: DefId,
    callee_id: Option<DefId>,
    args: &[GenericArg<'tcx>],
) -> bool {
    implements_trait_with_env_from_iter(tcx, param_env, ty, trait_id, callee_id, args.iter().map(|&x| Some(x)))
}

/// Same as `implements_trait_from_env` but takes the arguments as an iterator.
pub fn implements_trait_with_env_from_iter<'tcx>(
    tcx: TyCtxt<'tcx>,
    param_env: ParamEnv<'tcx>,
    ty: Ty<'tcx>,
    trait_id: DefId,
    callee_id: Option<DefId>,
    args: impl IntoIterator<Item = impl Into<Option<GenericArg<'tcx>>>>,
) -> bool {
    // Clippy shouldn't have infer types
    assert!(!ty.has_infer());

    // If a `callee_id` is passed, then we assert that it is a body owner
    // through calling `body_owner_kind`, which would panic if the callee
    // does not have a body.
    if let Some(callee_id) = callee_id {
        let _ = tcx.hir().body_owner_kind(callee_id);
    }

    let ty = tcx.erase_regions(ty);
    if ty.has_escaping_bound_vars() {
        return false;
    }

    let infcx = tcx.infer_ctxt().build();
    let args = args
        .into_iter()
        .map(|arg| {
            arg.into().unwrap_or_else(|| {
                let orig = TypeVariableOrigin {
                    kind: TypeVariableOriginKind::MiscVariable,
                    span: DUMMY_SP,
                };
                infcx.next_ty_var(orig).into()
            })
        })
        .collect::<Vec<_>>();

    // If an effect arg was not specified, we need to specify it.
    let effect_arg = if tcx
        .generics_of(trait_id)
        .host_effect_index
        .is_some_and(|x| args.get(x - 1).is_none())
    {
        Some(GenericArg::from(callee_id.map_or(tcx.consts.true_, |def_id| {
            tcx.expected_host_effect_param_for_body(def_id)
        })))
    } else {
        None
    };

    let trait_ref = TraitRef::new(
        tcx,
        trait_id,
        Some(GenericArg::from(ty)).into_iter().chain(args).chain(effect_arg),
    );

    debug_assert_matches!(
        tcx.def_kind(trait_id),
        DefKind::Trait | DefKind::TraitAlias,
        "`DefId` must belong to a trait or trait alias"
    );
    #[cfg(debug_assertions)]
    assert_generic_args_match(tcx, trait_id, trait_ref.args);

    let obligation = Obligation {
        cause: ObligationCause::dummy(),
        param_env,
        recursion_depth: 0,
        predicate: Binder::dummy(trait_ref).to_predicate(tcx),
    };
    infcx
        .evaluate_obligation(&obligation)
        .is_ok_and(EvaluationResult::must_apply_modulo_regions)
}

/// Checks whether this type implements `Drop`.
pub fn has_drop<'tcx>(cx: &LateContext<'tcx>, ty: Ty<'tcx>) -> bool {
    match ty.ty_adt_def() {
        Some(def) => def.has_dtor(cx.tcx),
        None => false,
    }
}

// Returns whether the type has #[must_use] attribute
pub fn is_must_use_ty<'tcx>(cx: &LateContext<'tcx>, ty: Ty<'tcx>) -> bool {
    match ty.kind() {
        ty::Adt(adt, _) => cx.tcx.has_attr(adt.did(), sym::must_use),
        ty::Foreign(did) => cx.tcx.has_attr(*did, sym::must_use),
        ty::Slice(ty) | ty::Array(ty, _) | ty::RawPtr(ty, _) | ty::Ref(_, ty, _) => {
            // for the Array case we don't need to care for the len == 0 case
            // because we don't want to lint functions returning empty arrays
            is_must_use_ty(cx, *ty)
        },
        ty::Tuple(args) => args.iter().any(|ty| is_must_use_ty(cx, ty)),
<<<<<<< HEAD
        ty::Alias(ty::Opaque, ty::AliasTy { def_id, .. }) => {
            for (predicate, _) in cx.tcx.explicit_item_super_predicates(def_id).skip_binder() {
=======
        ty::Alias(ty::Opaque, AliasTy { def_id, .. }) => {
            for (predicate, _) in cx.tcx.explicit_item_bounds(def_id).skip_binder() {
>>>>>>> 5a9e9b0e
                if let ty::ClauseKind::Trait(trait_predicate) = predicate.kind().skip_binder() {
                    if cx.tcx.has_attr(trait_predicate.trait_ref.def_id, sym::must_use) {
                        return true;
                    }
                }
            }
            false
        },
        ty::Dynamic(binder, _, _) => {
            for predicate in *binder {
                if let ty::ExistentialPredicate::Trait(ref trait_ref) = predicate.skip_binder() {
                    if cx.tcx.has_attr(trait_ref.def_id, sym::must_use) {
                        return true;
                    }
                }
            }
            false
        },
        _ => false,
    }
}

// FIXME: Per https://doc.rust-lang.org/nightly/nightly-rustc/rustc_trait_selection/infer/at/struct.At.html#method.normalize
// this function can be removed once the `normalize` method does not panic when normalization does
// not succeed
/// Checks if `Ty` is normalizable. This function is useful
/// to avoid crashes on `layout_of`.
pub fn is_normalizable<'tcx>(cx: &LateContext<'tcx>, param_env: ParamEnv<'tcx>, ty: Ty<'tcx>) -> bool {
    is_normalizable_helper(cx, param_env, ty, &mut FxHashMap::default())
}

fn is_normalizable_helper<'tcx>(
    cx: &LateContext<'tcx>,
    param_env: ParamEnv<'tcx>,
    ty: Ty<'tcx>,
    cache: &mut FxHashMap<Ty<'tcx>, bool>,
) -> bool {
    if let Some(&cached_result) = cache.get(&ty) {
        return cached_result;
    }
    // prevent recursive loops, false-negative is better than endless loop leading to stack overflow
    cache.insert(ty, false);
    let infcx = cx.tcx.infer_ctxt().build();
    let cause = ObligationCause::dummy();
    let result = if infcx.at(&cause, param_env).query_normalize(ty).is_ok() {
        match ty.kind() {
            ty::Adt(def, args) => def.variants().iter().all(|variant| {
                variant
                    .fields
                    .iter()
                    .all(|field| is_normalizable_helper(cx, param_env, field.ty(cx.tcx, args), cache))
            }),
            _ => ty.walk().all(|generic_arg| match generic_arg.unpack() {
                GenericArgKind::Type(inner_ty) if inner_ty != ty => {
                    is_normalizable_helper(cx, param_env, inner_ty, cache)
                },
                _ => true, // if inner_ty == ty, we've already checked it
            }),
        }
    } else {
        false
    };
    cache.insert(ty, result);
    result
}

/// Returns `true` if the given type is a non aggregate primitive (a `bool` or `char`, any
/// integer or floating-point number type). For checking aggregation of primitive types (e.g.
/// tuples and slices of primitive type) see `is_recursively_primitive_type`
pub fn is_non_aggregate_primitive_type(ty: Ty<'_>) -> bool {
    matches!(ty.kind(), ty::Bool | ty::Char | ty::Int(_) | ty::Uint(_) | ty::Float(_))
}

/// Returns `true` if the given type is a primitive (a `bool` or `char`, any integer or
/// floating-point number type, a `str`, or an array, slice, or tuple of those types).
pub fn is_recursively_primitive_type(ty: Ty<'_>) -> bool {
    match *ty.kind() {
        ty::Bool | ty::Char | ty::Int(_) | ty::Uint(_) | ty::Float(_) | ty::Str => true,
        ty::Ref(_, inner, _) if inner.is_str() => true,
        ty::Array(inner_type, _) | ty::Slice(inner_type) => is_recursively_primitive_type(inner_type),
        ty::Tuple(inner_types) => inner_types.iter().all(is_recursively_primitive_type),
        _ => false,
    }
}

/// Checks if the type is a reference equals to a diagnostic item
pub fn is_type_ref_to_diagnostic_item(cx: &LateContext<'_>, ty: Ty<'_>, diag_item: Symbol) -> bool {
    match ty.kind() {
        ty::Ref(_, ref_ty, _) => match ref_ty.kind() {
            ty::Adt(adt, _) => cx.tcx.is_diagnostic_item(diag_item, adt.did()),
            _ => false,
        },
        _ => false,
    }
}

/// Checks if the type is equal to a diagnostic item. To check if a type implements a
/// trait marked with a diagnostic item use [`implements_trait`].
///
/// For a further exploitation what diagnostic items are see [diagnostic items] in
/// rustc-dev-guide.
///
/// ---
///
/// If you change the signature, remember to update the internal lint `MatchTypeOnDiagItem`
///
/// [Diagnostic Items]: https://rustc-dev-guide.rust-lang.org/diagnostics/diagnostic-items.html
pub fn is_type_diagnostic_item(cx: &LateContext<'_>, ty: Ty<'_>, diag_item: Symbol) -> bool {
    match ty.kind() {
        ty::Adt(adt, _) => cx.tcx.is_diagnostic_item(diag_item, adt.did()),
        _ => false,
    }
}

/// Checks if the type is equal to a lang item.
///
/// Returns `false` if the `LangItem` is not defined.
pub fn is_type_lang_item(cx: &LateContext<'_>, ty: Ty<'_>, lang_item: LangItem) -> bool {
    match ty.kind() {
        ty::Adt(adt, _) => cx.tcx.lang_items().get(lang_item) == Some(adt.did()),
        _ => false,
    }
}

/// Gets the diagnostic name of the type, if it has one
pub fn type_diagnostic_name(cx: &LateContext<'_>, ty: Ty<'_>) -> Option<Symbol> {
    ty.ty_adt_def().and_then(|adt| cx.tcx.get_diagnostic_name(adt.did()))
}

/// Return `true` if the passed `typ` is `isize` or `usize`.
pub fn is_isize_or_usize(typ: Ty<'_>) -> bool {
    matches!(typ.kind(), ty::Int(IntTy::Isize) | ty::Uint(UintTy::Usize))
}

/// Checks if type is struct, enum or union type with the given def path.
///
/// If the type is a diagnostic item, use `is_type_diagnostic_item` instead.
/// If you change the signature, remember to update the internal lint `MatchTypeOnDiagItem`
pub fn match_type(cx: &LateContext<'_>, ty: Ty<'_>, path: &[&str]) -> bool {
    match ty.kind() {
        ty::Adt(adt, _) => match_def_path(cx, adt.did(), path),
        _ => false,
    }
}

/// Checks if the drop order for a type matters. Some std types implement drop solely to
/// deallocate memory. For these types, and composites containing them, changing the drop order
/// won't result in any observable side effects.
pub fn needs_ordered_drop<'tcx>(cx: &LateContext<'tcx>, ty: Ty<'tcx>) -> bool {
    fn needs_ordered_drop_inner<'tcx>(cx: &LateContext<'tcx>, ty: Ty<'tcx>, seen: &mut FxHashSet<Ty<'tcx>>) -> bool {
        if !seen.insert(ty) {
            return false;
        }
        if !ty.has_significant_drop(cx.tcx, cx.param_env) {
            false
        }
        // Check for std types which implement drop, but only for memory allocation.
        else if is_type_lang_item(cx, ty, LangItem::OwnedBox)
            || matches!(
                get_type_diagnostic_name(cx, ty),
                Some(sym::HashSet | sym::Rc | sym::Arc | sym::cstring_type | sym::RcWeak | sym::ArcWeak)
            )
        {
            // Check all of the generic arguments.
            if let ty::Adt(_, subs) = ty.kind() {
                subs.types().any(|ty| needs_ordered_drop_inner(cx, ty, seen))
            } else {
                true
            }
        } else if !cx
            .tcx
            .lang_items()
            .drop_trait()
            .map_or(false, |id| implements_trait(cx, ty, id, &[]))
        {
            // This type doesn't implement drop, so no side effects here.
            // Check if any component type has any.
            match ty.kind() {
                ty::Tuple(fields) => fields.iter().any(|ty| needs_ordered_drop_inner(cx, ty, seen)),
                ty::Array(ty, _) => needs_ordered_drop_inner(cx, *ty, seen),
                ty::Adt(adt, subs) => adt
                    .all_fields()
                    .map(|f| f.ty(cx.tcx, subs))
                    .any(|ty| needs_ordered_drop_inner(cx, ty, seen)),
                _ => true,
            }
        } else {
            true
        }
    }

    needs_ordered_drop_inner(cx, ty, &mut FxHashSet::default())
}

/// Peels off all references on the type. Returns the underlying type and the number of references
/// removed.
pub fn peel_mid_ty_refs(ty: Ty<'_>) -> (Ty<'_>, usize) {
    fn peel(ty: Ty<'_>, count: usize) -> (Ty<'_>, usize) {
        if let ty::Ref(_, ty, _) = ty.kind() {
            peel(*ty, count + 1)
        } else {
            (ty, count)
        }
    }
    peel(ty, 0)
}

/// Peels off all references on the type. Returns the underlying type, the number of references
/// removed, and whether the pointer is ultimately mutable or not.
pub fn peel_mid_ty_refs_is_mutable(ty: Ty<'_>) -> (Ty<'_>, usize, Mutability) {
    fn f(ty: Ty<'_>, count: usize, mutability: Mutability) -> (Ty<'_>, usize, Mutability) {
        match ty.kind() {
            ty::Ref(_, ty, Mutability::Mut) => f(*ty, count + 1, mutability),
            ty::Ref(_, ty, Mutability::Not) => f(*ty, count + 1, Mutability::Not),
            _ => (ty, count, mutability),
        }
    }
    f(ty, 0, Mutability::Mut)
}

/// Returns `true` if the given type is an `unsafe` function.
pub fn type_is_unsafe_function<'tcx>(cx: &LateContext<'tcx>, ty: Ty<'tcx>) -> bool {
    match ty.kind() {
        ty::FnDef(..) | ty::FnPtr(_) => ty.fn_sig(cx.tcx).unsafety() == Unsafety::Unsafe,
        _ => false,
    }
}

/// Returns the base type for HIR references and pointers.
pub fn walk_ptrs_hir_ty<'tcx>(ty: &'tcx hir::Ty<'tcx>) -> &'tcx hir::Ty<'tcx> {
    match ty.kind {
        TyKind::Ptr(ref mut_ty) | TyKind::Ref(_, ref mut_ty) => walk_ptrs_hir_ty(mut_ty.ty),
        _ => ty,
    }
}

/// Returns the base type for references and raw pointers, and count reference
/// depth.
pub fn walk_ptrs_ty_depth(ty: Ty<'_>) -> (Ty<'_>, usize) {
    fn inner(ty: Ty<'_>, depth: usize) -> (Ty<'_>, usize) {
        match ty.kind() {
            ty::Ref(_, ty, _) => inner(*ty, depth + 1),
            _ => (ty, depth),
        }
    }
    inner(ty, 0)
}

/// Returns `true` if types `a` and `b` are same types having same `Const` generic args,
/// otherwise returns `false`
pub fn same_type_and_consts<'tcx>(a: Ty<'tcx>, b: Ty<'tcx>) -> bool {
    match (&a.kind(), &b.kind()) {
        (&ty::Adt(did_a, args_a), &ty::Adt(did_b, args_b)) => {
            if did_a != did_b {
                return false;
            }

            args_a
                .iter()
                .zip(args_b.iter())
                .all(|(arg_a, arg_b)| match (arg_a.unpack(), arg_b.unpack()) {
                    (GenericArgKind::Const(inner_a), GenericArgKind::Const(inner_b)) => inner_a == inner_b,
                    (GenericArgKind::Type(type_a), GenericArgKind::Type(type_b)) => {
                        same_type_and_consts(type_a, type_b)
                    },
                    _ => true,
                })
        },
        _ => a == b,
    }
}

/// Checks if a given type looks safe to be uninitialized.
pub fn is_uninit_value_valid_for_ty<'tcx>(cx: &LateContext<'tcx>, ty: Ty<'tcx>) -> bool {
    cx.tcx
        .check_validity_requirement((ValidityRequirement::Uninit, cx.param_env.and(ty)))
        .unwrap_or_else(|_| is_uninit_value_valid_for_ty_fallback(cx, ty))
}

/// A fallback for polymorphic types, which are not supported by `check_validity_requirement`.
fn is_uninit_value_valid_for_ty_fallback<'tcx>(cx: &LateContext<'tcx>, ty: Ty<'tcx>) -> bool {
    match *ty.kind() {
        // The array length may be polymorphic, let's try the inner type.
        ty::Array(component, _) => is_uninit_value_valid_for_ty(cx, component),
        // Peek through tuples and try their fallbacks.
        ty::Tuple(types) => types.iter().all(|ty| is_uninit_value_valid_for_ty(cx, ty)),
        // Unions are always fine right now.
        // This includes MaybeUninit, the main way people use uninitialized memory.
        // For ADTs, we could look at all fields just like for tuples, but that's potentially
        // exponential, so let's avoid doing that for now. Code doing that is sketchy enough to
        // just use an `#[allow()]`.
        ty::Adt(adt, _) => adt.is_union(),
        // For the rest, conservatively assume that they cannot be uninit.
        _ => false,
    }
}

/// Gets an iterator over all predicates which apply to the given item.
pub fn all_predicates_of(tcx: TyCtxt<'_>, id: DefId) -> impl Iterator<Item = &(ty::Clause<'_>, Span)> {
    let mut next_id = Some(id);
    iter::from_fn(move || {
        next_id.take().map(|id| {
            let preds = tcx.predicates_of(id);
            next_id = preds.parent;
            preds.predicates.iter()
        })
    })
    .flatten()
}

/// A signature for a function like type.
#[derive(Clone, Copy)]
pub enum ExprFnSig<'tcx> {
    Sig(Binder<'tcx, FnSig<'tcx>>, Option<DefId>),
    Closure(Option<&'tcx FnDecl<'tcx>>, Binder<'tcx, FnSig<'tcx>>),
    Trait(Binder<'tcx, Ty<'tcx>>, Option<Binder<'tcx, Ty<'tcx>>>, Option<DefId>),
}
impl<'tcx> ExprFnSig<'tcx> {
    /// Gets the argument type at the given offset. This will return `None` when the index is out of
    /// bounds only for variadic functions, otherwise this will panic.
    pub fn input(self, i: usize) -> Option<Binder<'tcx, Ty<'tcx>>> {
        match self {
            Self::Sig(sig, _) => {
                if sig.c_variadic() {
                    sig.inputs().map_bound(|inputs| inputs.get(i).copied()).transpose()
                } else {
                    Some(sig.input(i))
                }
            },
            Self::Closure(_, sig) => Some(sig.input(0).map_bound(|ty| ty.tuple_fields()[i])),
            Self::Trait(inputs, _, _) => Some(inputs.map_bound(|ty| ty.tuple_fields()[i])),
        }
    }

    /// Gets the argument type at the given offset. For closures this will also get the type as
    /// written. This will return `None` when the index is out of bounds only for variadic
    /// functions, otherwise this will panic.
    pub fn input_with_hir(self, i: usize) -> Option<(Option<&'tcx hir::Ty<'tcx>>, Binder<'tcx, Ty<'tcx>>)> {
        match self {
            Self::Sig(sig, _) => {
                if sig.c_variadic() {
                    sig.inputs()
                        .map_bound(|inputs| inputs.get(i).copied())
                        .transpose()
                        .map(|arg| (None, arg))
                } else {
                    Some((None, sig.input(i)))
                }
            },
            Self::Closure(decl, sig) => Some((
                decl.and_then(|decl| decl.inputs.get(i)),
                sig.input(0).map_bound(|ty| ty.tuple_fields()[i]),
            )),
            Self::Trait(inputs, _, _) => Some((None, inputs.map_bound(|ty| ty.tuple_fields()[i]))),
        }
    }

    /// Gets the result type, if one could be found. Note that the result type of a trait may not be
    /// specified.
    pub fn output(self) -> Option<Binder<'tcx, Ty<'tcx>>> {
        match self {
            Self::Sig(sig, _) | Self::Closure(_, sig) => Some(sig.output()),
            Self::Trait(_, output, _) => output,
        }
    }

    pub fn predicates_id(&self) -> Option<DefId> {
        if let ExprFnSig::Sig(_, id) | ExprFnSig::Trait(_, _, id) = *self {
            id
        } else {
            None
        }
    }
}

/// If the expression is function like, get the signature for it.
pub fn expr_sig<'tcx>(cx: &LateContext<'tcx>, expr: &Expr<'_>) -> Option<ExprFnSig<'tcx>> {
    if let Res::Def(DefKind::Fn | DefKind::Ctor(_, CtorKind::Fn) | DefKind::AssocFn, id) = path_res(cx, expr) {
        Some(ExprFnSig::Sig(cx.tcx.fn_sig(id).instantiate_identity(), Some(id)))
    } else {
        ty_sig(cx, cx.typeck_results().expr_ty_adjusted(expr).peel_refs())
    }
}

/// If the type is function like, get the signature for it.
pub fn ty_sig<'tcx>(cx: &LateContext<'tcx>, ty: Ty<'tcx>) -> Option<ExprFnSig<'tcx>> {
    if ty.is_box() {
        return ty_sig(cx, ty.boxed_ty());
    }
    match *ty.kind() {
        ty::Closure(id, subs) => {
            let decl = id
                .as_local()
                .and_then(|id| cx.tcx.hir().fn_decl_by_hir_id(cx.tcx.local_def_id_to_hir_id(id)));
            Some(ExprFnSig::Closure(decl, subs.as_closure().sig()))
        },
        ty::FnDef(id, subs) => Some(ExprFnSig::Sig(cx.tcx.fn_sig(id).instantiate(cx.tcx, subs), Some(id))),
        ty::Alias(ty::Opaque, AliasTy { def_id, args, .. }) => sig_from_bounds(
            cx,
            ty,
            cx.tcx.item_super_predicates(def_id).iter_instantiated(cx.tcx, args),
            cx.tcx.opt_parent(def_id),
        ),
        ty::FnPtr(sig) => Some(ExprFnSig::Sig(sig, None)),
        ty::Dynamic(bounds, _, _) => {
            let lang_items = cx.tcx.lang_items();
            match bounds.principal() {
                Some(bound)
                    if Some(bound.def_id()) == lang_items.fn_trait()
                        || Some(bound.def_id()) == lang_items.fn_once_trait()
                        || Some(bound.def_id()) == lang_items.fn_mut_trait() =>
                {
                    let output = bounds
                        .projection_bounds()
                        .find(|p| lang_items.fn_once_output().map_or(false, |id| id == p.item_def_id()))
                        .map(|p| p.map_bound(|p| p.term.ty().unwrap()));
                    Some(ExprFnSig::Trait(bound.map_bound(|b| b.args.type_at(0)), output, None))
                },
                _ => None,
            }
        },
        ty::Alias(ty::Projection, proj) => match cx.tcx.try_normalize_erasing_regions(cx.param_env, ty) {
            Ok(normalized_ty) if normalized_ty != ty => ty_sig(cx, normalized_ty),
            _ => sig_for_projection(cx, proj).or_else(|| sig_from_bounds(cx, ty, cx.param_env.caller_bounds(), None)),
        },
        ty::Param(_) => sig_from_bounds(cx, ty, cx.param_env.caller_bounds(), None),
        _ => None,
    }
}

fn sig_from_bounds<'tcx>(
    cx: &LateContext<'tcx>,
    ty: Ty<'tcx>,
    predicates: impl IntoIterator<Item = ty::Clause<'tcx>>,
    predicates_id: Option<DefId>,
) -> Option<ExprFnSig<'tcx>> {
    let mut inputs = None;
    let mut output = None;
    let lang_items = cx.tcx.lang_items();

    for pred in predicates {
        match pred.kind().skip_binder() {
            ty::ClauseKind::Trait(p)
                if (lang_items.fn_trait() == Some(p.def_id())
                    || lang_items.fn_mut_trait() == Some(p.def_id())
                    || lang_items.fn_once_trait() == Some(p.def_id()))
                    && p.self_ty() == ty =>
            {
                let i = pred.kind().rebind(p.trait_ref.args.type_at(1));
                if inputs.map_or(false, |inputs| i != inputs) {
                    // Multiple different fn trait impls. Is this even allowed?
                    return None;
                }
                inputs = Some(i);
            },
            ty::ClauseKind::Projection(p)
                if Some(p.projection_ty.def_id) == lang_items.fn_once_output() && p.projection_ty.self_ty() == ty =>
            {
                if output.is_some() {
                    // Multiple different fn trait impls. Is this even allowed?
                    return None;
                }
                output = Some(pred.kind().rebind(p.term.ty().unwrap()));
            },
            _ => (),
        }
    }

    inputs.map(|ty| ExprFnSig::Trait(ty, output, predicates_id))
}

fn sig_for_projection<'tcx>(cx: &LateContext<'tcx>, ty: AliasTy<'tcx>) -> Option<ExprFnSig<'tcx>> {
    let mut inputs = None;
    let mut output = None;
    let lang_items = cx.tcx.lang_items();

    for (pred, _) in cx
        .tcx
        .explicit_item_super_predicates(ty.def_id)
        .iter_instantiated_copied(cx.tcx, ty.args)
    {
        match pred.kind().skip_binder() {
            ty::ClauseKind::Trait(p)
                if (lang_items.fn_trait() == Some(p.def_id())
                    || lang_items.fn_mut_trait() == Some(p.def_id())
                    || lang_items.fn_once_trait() == Some(p.def_id())) =>
            {
                let i = pred.kind().rebind(p.trait_ref.args.type_at(1));

                if inputs.map_or(false, |inputs| inputs != i) {
                    // Multiple different fn trait impls. Is this even allowed?
                    return None;
                }
                inputs = Some(i);
            },
            ty::ClauseKind::Projection(p) if Some(p.projection_ty.def_id) == lang_items.fn_once_output() => {
                if output.is_some() {
                    // Multiple different fn trait impls. Is this even allowed?
                    return None;
                }
                output = pred.kind().rebind(p.term.ty()).transpose();
            },
            _ => (),
        }
    }

    inputs.map(|ty| ExprFnSig::Trait(ty, output, None))
}

#[derive(Clone, Copy)]
pub enum EnumValue {
    Unsigned(u128),
    Signed(i128),
}
impl core::ops::Add<u32> for EnumValue {
    type Output = Self;
    fn add(self, n: u32) -> Self::Output {
        match self {
            Self::Unsigned(x) => Self::Unsigned(x + u128::from(n)),
            Self::Signed(x) => Self::Signed(x + i128::from(n)),
        }
    }
}

/// Attempts to read the given constant as though it were an enum value.
#[expect(clippy::cast_possible_truncation, clippy::cast_possible_wrap)]
pub fn read_explicit_enum_value(tcx: TyCtxt<'_>, id: DefId) -> Option<EnumValue> {
    if let Ok(ConstValue::Scalar(Scalar::Int(value))) = tcx.const_eval_poly(id) {
        match tcx.type_of(id).instantiate_identity().kind() {
            ty::Int(_) => Some(EnumValue::Signed(match value.size().bytes() {
                1 => i128::from(value.assert_bits(Size::from_bytes(1)) as u8 as i8),
                2 => i128::from(value.assert_bits(Size::from_bytes(2)) as u16 as i16),
                4 => i128::from(value.assert_bits(Size::from_bytes(4)) as u32 as i32),
                8 => i128::from(value.assert_bits(Size::from_bytes(8)) as u64 as i64),
                16 => value.assert_bits(Size::from_bytes(16)) as i128,
                _ => return None,
            })),
            ty::Uint(_) => Some(EnumValue::Unsigned(match value.size().bytes() {
                1 => value.assert_bits(Size::from_bytes(1)),
                2 => value.assert_bits(Size::from_bytes(2)),
                4 => value.assert_bits(Size::from_bytes(4)),
                8 => value.assert_bits(Size::from_bytes(8)),
                16 => value.assert_bits(Size::from_bytes(16)),
                _ => return None,
            })),
            _ => None,
        }
    } else {
        None
    }
}

/// Gets the value of the given variant.
pub fn get_discriminant_value(tcx: TyCtxt<'_>, adt: AdtDef<'_>, i: VariantIdx) -> EnumValue {
    let variant = &adt.variant(i);
    match variant.discr {
        VariantDiscr::Explicit(id) => read_explicit_enum_value(tcx, id).unwrap(),
        VariantDiscr::Relative(x) => match adt.variant((i.as_usize() - x as usize).into()).discr {
            VariantDiscr::Explicit(id) => read_explicit_enum_value(tcx, id).unwrap() + x,
            VariantDiscr::Relative(_) => EnumValue::Unsigned(x.into()),
        },
    }
}

/// Check if the given type is either `core::ffi::c_void`, `std::os::raw::c_void`, or one of the
/// platform specific `libc::<platform>::c_void` types in libc.
pub fn is_c_void(cx: &LateContext<'_>, ty: Ty<'_>) -> bool {
    if let ty::Adt(adt, _) = ty.kind()
        && let &[krate, .., name] = &*cx.get_def_path(adt.did())
        && let sym::libc | sym::core | sym::std = krate
        && name == sym::c_void
    {
        true
    } else {
        false
    }
}

pub fn for_each_top_level_late_bound_region<B>(
    ty: Ty<'_>,
    f: impl FnMut(BoundRegion) -> ControlFlow<B>,
) -> ControlFlow<B> {
    struct V<F> {
        index: u32,
        f: F,
    }
    impl<'tcx, B, F: FnMut(BoundRegion) -> ControlFlow<B>> TypeVisitor<TyCtxt<'tcx>> for V<F> {
        type Result = ControlFlow<B>;
        fn visit_region(&mut self, r: Region<'tcx>) -> Self::Result {
            if let RegionKind::ReBound(idx, bound) = r.kind()
                && idx.as_u32() == self.index
            {
                (self.f)(bound)
            } else {
                ControlFlow::Continue(())
            }
        }
        fn visit_binder<T: TypeVisitable<TyCtxt<'tcx>>>(&mut self, t: &Binder<'tcx, T>) -> Self::Result {
            self.index += 1;
            let res = t.super_visit_with(self);
            self.index -= 1;
            res
        }
    }
    ty.visit_with(&mut V { index: 0, f })
}

pub struct AdtVariantInfo {
    pub ind: usize,
    pub size: u64,

    /// (ind, size)
    pub fields_size: Vec<(usize, u64)>,
}

impl AdtVariantInfo {
    /// Returns ADT variants ordered by size
    pub fn new<'tcx>(cx: &LateContext<'tcx>, adt: AdtDef<'tcx>, subst: &'tcx List<GenericArg<'tcx>>) -> Vec<Self> {
        let mut variants_size = adt
            .variants()
            .iter()
            .enumerate()
            .map(|(i, variant)| {
                let mut fields_size = variant
                    .fields
                    .iter()
                    .enumerate()
                    .map(|(i, f)| (i, approx_ty_size(cx, f.ty(cx.tcx, subst))))
                    .collect::<Vec<_>>();
                fields_size.sort_by(|(_, a_size), (_, b_size)| (a_size.cmp(b_size)));

                Self {
                    ind: i,
                    size: fields_size.iter().map(|(_, size)| size).sum(),
                    fields_size,
                }
            })
            .collect::<Vec<_>>();
        variants_size.sort_by(|a, b| (b.size.cmp(&a.size)));
        variants_size
    }
}

/// Gets the struct or enum variant from the given `Res`
pub fn adt_and_variant_of_res<'tcx>(cx: &LateContext<'tcx>, res: Res) -> Option<(AdtDef<'tcx>, &'tcx VariantDef)> {
    match res {
        Res::Def(DefKind::Struct, id) => {
            let adt = cx.tcx.adt_def(id);
            Some((adt, adt.non_enum_variant()))
        },
        Res::Def(DefKind::Variant, id) => {
            let adt = cx.tcx.adt_def(cx.tcx.parent(id));
            Some((adt, adt.variant_with_id(id)))
        },
        Res::Def(DefKind::Ctor(CtorOf::Struct, _), id) => {
            let adt = cx.tcx.adt_def(cx.tcx.parent(id));
            Some((adt, adt.non_enum_variant()))
        },
        Res::Def(DefKind::Ctor(CtorOf::Variant, _), id) => {
            let var_id = cx.tcx.parent(id);
            let adt = cx.tcx.adt_def(cx.tcx.parent(var_id));
            Some((adt, adt.variant_with_id(var_id)))
        },
        Res::SelfCtor(id) => {
            let adt = cx.tcx.type_of(id).instantiate_identity().ty_adt_def().unwrap();
            Some((adt, adt.non_enum_variant()))
        },
        _ => None,
    }
}

/// Comes up with an "at least" guesstimate for the type's size, not taking into
/// account the layout of type parameters.
pub fn approx_ty_size<'tcx>(cx: &LateContext<'tcx>, ty: Ty<'tcx>) -> u64 {
    use rustc_middle::ty::layout::LayoutOf;
    if !is_normalizable(cx, cx.param_env, ty) {
        return 0;
    }
    match (cx.layout_of(ty).map(|layout| layout.size.bytes()), ty.kind()) {
        (Ok(size), _) => size,
        (Err(_), ty::Tuple(list)) => list.iter().map(|t| approx_ty_size(cx, t)).sum(),
        (Err(_), ty::Array(t, n)) => {
            n.try_eval_target_usize(cx.tcx, cx.param_env).unwrap_or_default() * approx_ty_size(cx, *t)
        },
        (Err(_), ty::Adt(def, subst)) if def.is_struct() => def
            .variants()
            .iter()
            .map(|v| {
                v.fields
                    .iter()
                    .map(|field| approx_ty_size(cx, field.ty(cx.tcx, subst)))
                    .sum::<u64>()
            })
            .sum(),
        (Err(_), ty::Adt(def, subst)) if def.is_enum() => def
            .variants()
            .iter()
            .map(|v| {
                v.fields
                    .iter()
                    .map(|field| approx_ty_size(cx, field.ty(cx.tcx, subst)))
                    .sum::<u64>()
            })
            .max()
            .unwrap_or_default(),
        (Err(_), ty::Adt(def, subst)) if def.is_union() => def
            .variants()
            .iter()
            .map(|v| {
                v.fields
                    .iter()
                    .map(|field| approx_ty_size(cx, field.ty(cx.tcx, subst)))
                    .max()
                    .unwrap_or_default()
            })
            .max()
            .unwrap_or_default(),
        (Err(_), _) => 0,
    }
}

/// Asserts that the given arguments match the generic parameters of the given item.
#[allow(dead_code)]
fn assert_generic_args_match<'tcx>(tcx: TyCtxt<'tcx>, did: DefId, args: &[GenericArg<'tcx>]) {
    let g = tcx.generics_of(did);
    let parent = g.parent.map(|did| tcx.generics_of(did));
    let count = g.parent_count + g.params.len();
    let params = parent
        .map_or([].as_slice(), |p| p.params.as_slice())
        .iter()
        .chain(&g.params)
        .map(|x| &x.kind);

    assert!(
        count == args.len(),
        "wrong number of arguments for `{did:?}`: expected `{count}`, found {}\n\
            note: the expected arguments are: `[{}]`\n\
            the given arguments are: `{args:#?}`",
        args.len(),
        params.clone().map(GenericParamDefKind::descr).format(", "),
    );

    if let Some((idx, (param, arg))) =
        params
            .clone()
            .zip(args.iter().map(|&x| x.unpack()))
            .enumerate()
            .find(|(_, (param, arg))| match (param, arg) {
                (GenericParamDefKind::Lifetime, GenericArgKind::Lifetime(_))
                | (GenericParamDefKind::Type { .. }, GenericArgKind::Type(_))
                | (GenericParamDefKind::Const { .. }, GenericArgKind::Const(_)) => false,
                (
                    GenericParamDefKind::Lifetime
                    | GenericParamDefKind::Type { .. }
                    | GenericParamDefKind::Const { .. },
                    _,
                ) => true,
            })
    {
        panic!(
            "incorrect argument for `{did:?}` at index `{idx}`: expected a {}, found `{arg:?}`\n\
                note: the expected arguments are `[{}]`\n\
                the given arguments are `{args:#?}`",
            param.descr(),
            params.clone().map(GenericParamDefKind::descr).format(", "),
        );
    }
}

/// Returns whether `ty` is never-like; i.e., `!` (never) or an enum with zero variants.
pub fn is_never_like(ty: Ty<'_>) -> bool {
    ty.is_never() || (ty.is_enum() && ty.ty_adt_def().is_some_and(|def| def.variants().is_empty()))
}

/// Makes the projection type for the named associated type in the given impl or trait impl.
///
/// This function is for associated types which are "known" to exist, and as such, will only return
/// `None` when debug assertions are disabled in order to prevent ICE's. With debug assertions
/// enabled this will check that the named associated type exists, the correct number of
/// arguments are given, and that the correct kinds of arguments are given (lifetime,
/// constant or type). This will not check if type normalization would succeed.
pub fn make_projection<'tcx>(
    tcx: TyCtxt<'tcx>,
    container_id: DefId,
    assoc_ty: Symbol,
    args: impl IntoIterator<Item = impl Into<GenericArg<'tcx>>>,
) -> Option<AliasTy<'tcx>> {
    fn helper<'tcx>(
        tcx: TyCtxt<'tcx>,
        container_id: DefId,
        assoc_ty: Symbol,
        args: GenericArgsRef<'tcx>,
    ) -> Option<AliasTy<'tcx>> {
        let Some(assoc_item) = tcx.associated_items(container_id).find_by_name_and_kind(
            tcx,
            Ident::with_dummy_span(assoc_ty),
            AssocKind::Type,
            container_id,
        ) else {
            debug_assert!(false, "type `{assoc_ty}` not found in `{container_id:?}`");
            return None;
        };
        #[cfg(debug_assertions)]
        assert_generic_args_match(tcx, assoc_item.def_id, args);

        Some(AliasTy::new(tcx, assoc_item.def_id, args))
    }
    helper(
        tcx,
        container_id,
        assoc_ty,
        tcx.mk_args_from_iter(args.into_iter().map(Into::into)),
    )
}

/// Normalizes the named associated type in the given impl or trait impl.
///
/// This function is for associated types which are "known" to be valid with the given
/// arguments, and as such, will only return `None` when debug assertions are disabled in order
/// to prevent ICE's. With debug assertions enabled this will check that type normalization
/// succeeds as well as everything checked by `make_projection`.
pub fn make_normalized_projection<'tcx>(
    tcx: TyCtxt<'tcx>,
    param_env: ParamEnv<'tcx>,
    container_id: DefId,
    assoc_ty: Symbol,
    args: impl IntoIterator<Item = impl Into<GenericArg<'tcx>>>,
) -> Option<Ty<'tcx>> {
    fn helper<'tcx>(tcx: TyCtxt<'tcx>, param_env: ParamEnv<'tcx>, ty: AliasTy<'tcx>) -> Option<Ty<'tcx>> {
        #[cfg(debug_assertions)]
        if let Some((i, arg)) = ty
            .args
            .iter()
            .enumerate()
            .find(|(_, arg)| arg.has_escaping_bound_vars())
        {
            debug_assert!(
                false,
                "args contain late-bound region at index `{i}` which can't be normalized.\n\
                    use `TyCtxt::instantiate_bound_regions_with_erased`\n\
                    note: arg is `{arg:#?}`",
            );
            return None;
        }
        match tcx.try_normalize_erasing_regions(param_env, Ty::new_projection(tcx, ty.def_id, ty.args)) {
            Ok(ty) => Some(ty),
            Err(e) => {
                debug_assert!(false, "failed to normalize type `{ty}`: {e:#?}");
                None
            },
        }
    }
    helper(tcx, param_env, make_projection(tcx, container_id, assoc_ty, args)?)
}

/// Check if given type has inner mutability such as [`std::cell::Cell`] or [`std::cell::RefCell`]
/// etc.
pub fn is_interior_mut_ty<'tcx>(cx: &LateContext<'tcx>, ty: Ty<'tcx>) -> bool {
    match *ty.kind() {
        ty::Ref(_, inner_ty, mutbl) => mutbl == Mutability::Mut || is_interior_mut_ty(cx, inner_ty),
        ty::Slice(inner_ty) => is_interior_mut_ty(cx, inner_ty),
        ty::Array(inner_ty, size) => {
            size.try_eval_target_usize(cx.tcx, cx.param_env)
                .map_or(true, |u| u != 0)
                && is_interior_mut_ty(cx, inner_ty)
        },
        ty::Tuple(fields) => fields.iter().any(|ty| is_interior_mut_ty(cx, ty)),
        ty::Adt(def, args) => {
            // Special case for collections in `std` who's impl of `Hash` or `Ord` delegates to
            // that of their type parameters.  Note: we don't include `HashSet` and `HashMap`
            // because they have no impl for `Hash` or `Ord`.
            let def_id = def.did();
            let is_std_collection = [
                sym::Option,
                sym::Result,
                sym::LinkedList,
                sym::Vec,
                sym::VecDeque,
                sym::BTreeMap,
                sym::BTreeSet,
                sym::Rc,
                sym::Arc,
            ]
            .iter()
            .any(|diag_item| cx.tcx.is_diagnostic_item(*diag_item, def_id));
            let is_box = Some(def_id) == cx.tcx.lang_items().owned_box();
            if is_std_collection || is_box {
                // The type is mutable if any of its type parameters are
                args.types().any(|ty| is_interior_mut_ty(cx, ty))
            } else {
                !ty.has_escaping_bound_vars()
                    && cx.tcx.layout_of(cx.param_env.and(ty)).is_ok()
                    && !ty.is_freeze(cx.tcx, cx.param_env)
            }
        },
        _ => false,
    }
}

pub fn make_normalized_projection_with_regions<'tcx>(
    tcx: TyCtxt<'tcx>,
    param_env: ParamEnv<'tcx>,
    container_id: DefId,
    assoc_ty: Symbol,
    args: impl IntoIterator<Item = impl Into<GenericArg<'tcx>>>,
) -> Option<Ty<'tcx>> {
    fn helper<'tcx>(tcx: TyCtxt<'tcx>, param_env: ParamEnv<'tcx>, ty: AliasTy<'tcx>) -> Option<Ty<'tcx>> {
        #[cfg(debug_assertions)]
        if let Some((i, arg)) = ty
            .args
            .iter()
            .enumerate()
            .find(|(_, arg)| arg.has_escaping_bound_vars())
        {
            debug_assert!(
                false,
                "args contain late-bound region at index `{i}` which can't be normalized.\n\
                    use `TyCtxt::instantiate_bound_regions_with_erased`\n\
                    note: arg is `{arg:#?}`",
            );
            return None;
        }
        let cause = ObligationCause::dummy();
        match tcx
            .infer_ctxt()
            .build()
            .at(&cause, param_env)
            .query_normalize(Ty::new_projection(tcx, ty.def_id, ty.args))
        {
            Ok(ty) => Some(ty.value),
            Err(e) => {
                debug_assert!(false, "failed to normalize type `{ty}`: {e:#?}");
                None
            },
        }
    }
    helper(tcx, param_env, make_projection(tcx, container_id, assoc_ty, args)?)
}

pub fn normalize_with_regions<'tcx>(tcx: TyCtxt<'tcx>, param_env: ParamEnv<'tcx>, ty: Ty<'tcx>) -> Ty<'tcx> {
    let cause = ObligationCause::dummy();
    match tcx.infer_ctxt().build().at(&cause, param_env).query_normalize(ty) {
        Ok(ty) => ty.value,
        Err(_) => ty,
    }
}

/// Checks if the type is `core::mem::ManuallyDrop<_>`
pub fn is_manually_drop(ty: Ty<'_>) -> bool {
    ty.ty_adt_def().map_or(false, AdtDef::is_manually_drop)
}<|MERGE_RESOLUTION|>--- conflicted
+++ resolved
@@ -96,7 +96,11 @@
                         return false;
                     }
 
-                    for (predicate, _span) in cx.tcx.explicit_item_super_predicates(def_id).instantiate_identity_iter_copied() {
+                    for (predicate, _span) in cx
+                        .tcx
+                        .explicit_item_super_predicates(def_id)
+                        .instantiate_identity_iter_copied()
+                    {
                         match predicate.kind().skip_binder() {
                             // For `impl Trait<U>`, it will register a predicate of `T: Trait<U>`, so we go through
                             // and check substitutions to find `U`.
@@ -337,13 +341,8 @@
             is_must_use_ty(cx, *ty)
         },
         ty::Tuple(args) => args.iter().any(|ty| is_must_use_ty(cx, ty)),
-<<<<<<< HEAD
-        ty::Alias(ty::Opaque, ty::AliasTy { def_id, .. }) => {
+        ty::Alias(ty::Opaque, AliasTy { def_id, .. }) => {
             for (predicate, _) in cx.tcx.explicit_item_super_predicates(def_id).skip_binder() {
-=======
-        ty::Alias(ty::Opaque, AliasTy { def_id, .. }) => {
-            for (predicate, _) in cx.tcx.explicit_item_bounds(def_id).skip_binder() {
->>>>>>> 5a9e9b0e
                 if let ty::ClauseKind::Trait(trait_predicate) = predicate.kind().skip_binder() {
                     if cx.tcx.has_attr(trait_predicate.trait_ref.def_id, sym::must_use) {
                         return true;
@@ -822,7 +821,7 @@
 
     for (pred, _) in cx
         .tcx
-        .explicit_item_super_predicates(ty.def_id)
+        .explicit_item_bounds(ty.def_id)
         .iter_instantiated_copied(cx.tcx, ty.args)
     {
         match pred.kind().skip_binder() {
