//! Library used by tidy and other tools.
//!
//! This library contains the tidy lints and exposes it
//! to be used by tools.

use std::fs::File;
use std::io::Read;
use walkdir::{DirEntry, WalkDir};

use std::path::Path;

macro_rules! t {
    ($e:expr, $p:expr) => {
        match $e {
            Ok(e) => e,
            Err(e) => panic!("{} failed on {} with {}", stringify!($e), ($p).display(), e),
        }
    };

    ($e:expr) => {
        match $e {
            Ok(e) => e,
            Err(e) => panic!("{} failed with {}", stringify!($e), e),
        }
    };
}

macro_rules! tidy_error {
    ($bad:expr, $fmt:expr) => ({
        *$bad = true;
        eprintln!("tidy error: {}", $fmt);
    });
    ($bad:expr, $fmt:expr, $($arg:tt)*) => ({
        *$bad = true;
        eprint!("tidy error: ");
        eprintln!($fmt, $($arg)*);
    });
}

pub mod bins;
pub mod debug_artifacts;
pub mod deps;
pub mod edition;
pub mod error_codes_check;
pub mod errors;
pub mod extdeps;
pub mod features;
pub mod pal;
pub mod primitive_docs;
pub mod style;
pub mod target_specific_tests;
pub mod ui_tests;
pub mod unit_tests;
pub mod unstable_book;

fn filter_dirs(path: &Path) -> bool {
    let skip = [
        "tidy-test-file",
        "compiler/rustc_codegen_cranelift",
        "compiler/rustc_codegen_gcc",
        "src/llvm-project",
        "library/backtrace",
<<<<<<< HEAD
        "library/boehm_shim/target",
=======
        "library/portable-simd",
>>>>>>> 3b263ceb
        "library/stdarch",
        "src/tools/cargo",
        "src/tools/clippy",
        "src/tools/miri",
        "src/tools/rls",
        "src/tools/rust-analyzer",
        "src/tools/rust-installer",
        "src/tools/rustfmt",
        "src/doc/book",
        // Filter RLS output directories
        "target/rls",
    ];
    skip.iter().any(|p| path.ends_with(p))
}

fn walk_many(
    paths: &[&Path],
    skip: &mut dyn FnMut(&Path) -> bool,
    f: &mut dyn FnMut(&DirEntry, &str),
) {
    for path in paths {
        walk(path, skip, f);
    }
}

fn walk(path: &Path, skip: &mut dyn FnMut(&Path) -> bool, f: &mut dyn FnMut(&DirEntry, &str)) {
    let mut contents = String::new();
    walk_no_read(path, skip, &mut |entry| {
        contents.clear();
        if t!(File::open(entry.path()), entry.path()).read_to_string(&mut contents).is_err() {
            contents.clear();
        }
        f(&entry, &contents);
    });
}

fn walk_no_read(path: &Path, skip: &mut dyn FnMut(&Path) -> bool, f: &mut dyn FnMut(&DirEntry)) {
    let walker = WalkDir::new(path).into_iter().filter_entry(|e| !skip(e.path()));
    for entry in walker {
        if let Ok(entry) = entry {
            if entry.file_type().is_dir() {
                continue;
            }
            f(&entry);
        }
    }
}<|MERGE_RESOLUTION|>--- conflicted
+++ resolved
@@ -60,11 +60,8 @@
         "compiler/rustc_codegen_gcc",
         "src/llvm-project",
         "library/backtrace",
-<<<<<<< HEAD
         "library/boehm_shim/target",
-=======
         "library/portable-simd",
->>>>>>> 3b263ceb
         "library/stdarch",
         "src/tools/cargo",
         "src/tools/clippy",
