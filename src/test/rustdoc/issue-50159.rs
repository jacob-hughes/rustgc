--- conflicted
+++ resolved
@@ -11,17 +11,10 @@
 }
 
 // @has issue_50159/struct.Switch.html
-<<<<<<< HEAD
-// @has - '//code' 'impl<B> Send for Switch<B> where <B as Signal>::Item: Send'
-// @has - '//code' 'impl<B> Sync for Switch<B> where <B as Signal>::Item: Sync'
-// @count - '//*[@id="implementations-list"]/*[@class="impl"]' 0
-// @count - '//*[@id="synthetic-implementations-list"]/*[@class="impl"]' 0
-=======
 // @has - '//h3[@class="code-header in-band"]' 'impl<B> Send for Switch<B> where <B as Signal>::Item: Send'
 // @has - '//h3[@class="code-header in-band"]' 'impl<B> Sync for Switch<B> where <B as Signal>::Item: Sync'
 // @count - '//*[@id="implementations-list"]//*[@class="impl"]' 0
 // @count - '//*[@id="synthetic-implementations-list"]//*[@class="impl has-srclink"]' 5
->>>>>>> 3b263ceb
 pub struct Switch<B: Signal> {
     pub inner: <B as Signal2>::Item2,
 }