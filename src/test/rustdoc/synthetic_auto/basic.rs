// @has basic/struct.Foo.html
<<<<<<< HEAD
// @has - '//code' 'impl<T> Send for Foo<T> where T: Send'
// @has - '//code' 'impl<T> Sync for Foo<T> where T: Sync'
// @count - '//*[@id="implementations-list"]/*[@class="impl"]' 0
// @count - '//*[@id="synthetic-implementations-list"]/*[@class="impl"]' 0
=======
// @has - '//h3[@class="code-header in-band"]' 'impl<T> Send for Foo<T> where T: Send'
// @has - '//h3[@class="code-header in-band"]' 'impl<T> Sync for Foo<T> where T: Sync'
// @count - '//*[@id="implementations-list"]//*[@class="impl has-srclink"]' 0
// @count - '//*[@id="synthetic-implementations-list"]//*[@class="impl has-srclink"]' 5
>>>>>>> 3b263ceb
pub struct Foo<T> {
    field: T,
}<|MERGE_RESOLUTION|>--- conflicted
+++ resolved
@@ -1,15 +1,8 @@
 // @has basic/struct.Foo.html
-<<<<<<< HEAD
-// @has - '//code' 'impl<T> Send for Foo<T> where T: Send'
-// @has - '//code' 'impl<T> Sync for Foo<T> where T: Sync'
-// @count - '//*[@id="implementations-list"]/*[@class="impl"]' 0
-// @count - '//*[@id="synthetic-implementations-list"]/*[@class="impl"]' 0
-=======
 // @has - '//h3[@class="code-header in-band"]' 'impl<T> Send for Foo<T> where T: Send'
 // @has - '//h3[@class="code-header in-band"]' 'impl<T> Sync for Foo<T> where T: Sync'
 // @count - '//*[@id="implementations-list"]//*[@class="impl has-srclink"]' 0
 // @count - '//*[@id="synthetic-implementations-list"]//*[@class="impl has-srclink"]' 5
->>>>>>> 3b263ceb
 pub struct Foo<T> {
     field: T,
 }