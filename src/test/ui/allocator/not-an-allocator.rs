#[global_allocator]
static A: usize = 0;
<<<<<<< HEAD
//~^ the trait bound `usize:
//~| the trait bound `usize:
//~| the trait bound `usize:
//~| the trait bound `usize:
//~| the trait bound `usize:
//~| the trait bound `usize:
//~| the trait bound `usize:
=======
//~^ ERROR E0277
//~| ERROR E0277
//~| ERROR E0277
//~| ERROR E0277
>>>>>>> dcb444af

fn main() {}<|MERGE_RESOLUTION|>--- conflicted
+++ resolved
@@ -1,18 +1,11 @@
 #[global_allocator]
 static A: usize = 0;
-<<<<<<< HEAD
-//~^ the trait bound `usize:
-//~| the trait bound `usize:
-//~| the trait bound `usize:
-//~| the trait bound `usize:
-//~| the trait bound `usize:
-//~| the trait bound `usize:
-//~| the trait bound `usize:
-=======
 //~^ ERROR E0277
 //~| ERROR E0277
 //~| ERROR E0277
 //~| ERROR E0277
->>>>>>> dcb444af
+//~| ERROR E0277
+//~| ERROR E0277
+//~| ERROR E0277
 
 fn main() {}