--- conflicted
+++ resolved
@@ -1,10 +1,5 @@
-<<<<<<< HEAD
-error: `#[derive]` can't be used on a `#[repr(packed)]` struct with type or const parameters (error E0133)
-  --> $DIR/deriving-with-repr-packed.rs:9:16
-=======
 error: `Clone` can't be derived on this `#[repr(packed)]` struct with type or const parameters
-  --> $DIR/deriving-with-repr-packed.rs:11:16
->>>>>>> dcb444af
+  --> $DIR/deriving-with-repr-packed.rs:12:16
    |
 LL | #[derive(Copy, Clone, Default, PartialEq, Eq)]
    |                ^^^^^
@@ -18,13 +13,8 @@
    = note: for more information, see issue #82523 <https://github.com/rust-lang/rust/issues/82523>
    = note: this error originates in the derive macro `Clone` (in Nightly builds, run with -Z macro-backtrace for more info)
 
-<<<<<<< HEAD
-error: `#[derive]` can't be used on a `#[repr(packed)]` struct with type or const parameters (error E0133)
-  --> $DIR/deriving-with-repr-packed.rs:9:23
-=======
 error: `PartialEq` can't be derived on this `#[repr(packed)]` struct with type or const parameters
-  --> $DIR/deriving-with-repr-packed.rs:11:32
->>>>>>> dcb444af
+  --> $DIR/deriving-with-repr-packed.rs:12:32
    |
 LL | #[derive(Copy, Clone, Default, PartialEq, Eq)]
    |                                ^^^^^^^^^
@@ -33,13 +23,8 @@
    = note: for more information, see issue #82523 <https://github.com/rust-lang/rust/issues/82523>
    = note: this error originates in the derive macro `PartialEq` (in Nightly builds, run with -Z macro-backtrace for more info)
 
-<<<<<<< HEAD
-error: `#[derive]` can't be used on a `#[repr(packed)]` struct that does not derive Copy (error E0133)
-  --> $DIR/deriving-with-repr-packed.rs:17:10
-=======
 error: `Hash` can't be derived on this `#[repr(packed)]` struct that does not derive `Copy`
-  --> $DIR/deriving-with-repr-packed.rs:19:19
->>>>>>> dcb444af
+  --> $DIR/deriving-with-repr-packed.rs:20:19
    |
 LL | #[derive(Default, Hash)]
    |                   ^^^^
@@ -48,13 +33,8 @@
    = note: for more information, see issue #82523 <https://github.com/rust-lang/rust/issues/82523>
    = note: this error originates in the derive macro `Hash` (in Nightly builds, run with -Z macro-backtrace for more info)
 
-<<<<<<< HEAD
-error: `#[derive]` can't be used on a `#[repr(packed)]` struct that does not derive Copy (error E0133)
-  --> $DIR/deriving-with-repr-packed.rs:26:10
-=======
 error: `Debug` can't be derived on this `#[repr(packed)]` struct that does not derive `Copy`
-  --> $DIR/deriving-with-repr-packed.rs:39:10
->>>>>>> dcb444af
+  --> $DIR/deriving-with-repr-packed.rs:40:10
    |
 LL | #[derive(Debug, Default)]
    |          ^^^^^
@@ -67,13 +47,13 @@
 
 Future incompatibility report: Future breakage diagnostic:
 error: `Clone` can't be derived on this `#[repr(packed)]` struct with type or const parameters
-  --> $DIR/deriving-with-repr-packed.rs:11:16
+  --> $DIR/deriving-with-repr-packed.rs:12:16
    |
 LL | #[derive(Copy, Clone, Default, PartialEq, Eq)]
    |                ^^^^^
    |
 note: the lint level is defined here
-  --> $DIR/deriving-with-repr-packed.rs:1:9
+  --> $DIR/deriving-with-repr-packed.rs:2:9
    |
 LL | #![deny(unaligned_references)]
    |         ^^^^^^^^^^^^^^^^^^^^
@@ -83,13 +63,13 @@
 
 Future breakage diagnostic:
 error: `PartialEq` can't be derived on this `#[repr(packed)]` struct with type or const parameters
-  --> $DIR/deriving-with-repr-packed.rs:11:32
+  --> $DIR/deriving-with-repr-packed.rs:12:32
    |
 LL | #[derive(Copy, Clone, Default, PartialEq, Eq)]
    |                                ^^^^^^^^^
    |
 note: the lint level is defined here
-  --> $DIR/deriving-with-repr-packed.rs:1:9
+  --> $DIR/deriving-with-repr-packed.rs:2:9
    |
 LL | #![deny(unaligned_references)]
    |         ^^^^^^^^^^^^^^^^^^^^
@@ -99,13 +79,13 @@
 
 Future breakage diagnostic:
 error: `Hash` can't be derived on this `#[repr(packed)]` struct that does not derive `Copy`
-  --> $DIR/deriving-with-repr-packed.rs:19:19
+  --> $DIR/deriving-with-repr-packed.rs:20:19
    |
 LL | #[derive(Default, Hash)]
    |                   ^^^^
    |
 note: the lint level is defined here
-  --> $DIR/deriving-with-repr-packed.rs:1:9
+  --> $DIR/deriving-with-repr-packed.rs:2:9
    |
 LL | #![deny(unaligned_references)]
    |         ^^^^^^^^^^^^^^^^^^^^
@@ -115,13 +95,13 @@
 
 Future breakage diagnostic:
 error: `Debug` can't be derived on this `#[repr(packed)]` struct that does not derive `Copy`
-  --> $DIR/deriving-with-repr-packed.rs:39:10
+  --> $DIR/deriving-with-repr-packed.rs:40:10
    |
 LL | #[derive(Debug, Default)]
    |          ^^^^^
    |
 note: the lint level is defined here
-  --> $DIR/deriving-with-repr-packed.rs:1:9
+  --> $DIR/deriving-with-repr-packed.rs:2:9
    |
 LL | #![deny(unaligned_references)]
    |         ^^^^^^^^^^^^^^^^^^^^
