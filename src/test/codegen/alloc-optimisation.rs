--- conflicted
+++ resolved
@@ -1,9 +1,5 @@
-<<<<<<< HEAD
-// no-system-llvm
-=======
 //
 // min-llvm-version: 10.0.1
->>>>>>> 6af1e632
 // compile-flags: -O
 #![crate_type="lib"]
 
