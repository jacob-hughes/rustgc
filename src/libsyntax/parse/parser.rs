--- conflicted
+++ resolved
@@ -3237,9 +3237,10 @@
                 P(ast::Block {
                     id: ast::DUMMY_NODE_ID,
                     span: body_expr.span,
-                    stmts: vec![Spanned {
+                    stmts: vec![Stmt {
                         span: body_expr.span,
-                        node: StmtKind::Expr(body_expr, ast::DUMMY_NODE_ID),
+                        node: StmtKind::Expr(body_expr),
+                        id: ast::DUMMY_NODE_ID,
                     }],
                     rules: BlockCheckMode::Default,
                 })
@@ -4112,55 +4113,11 @@
             };
 
             match node {
-<<<<<<< HEAD
                 StmtKind::Expr(e) => {
-                    self.handle_expression_like_statement(e, span, &mut stmts, &mut expr)?;
+                    self.handle_expression_like_statement(e, span, &mut stmts)?;
                 }
                 StmtKind::Mac(mac) => {
-                    self.handle_macro_in_block(mac.unwrap(), span, &mut stmts, &mut expr)?;
-=======
-                StmtKind::Expr(e, _) => {
-                    self.handle_expression_like_statement(e, span, &mut stmts)?;
-                }
-                StmtKind::Mac(mac, MacStmtStyle::NoBraces, attrs) => {
-                    // statement macro without braces
-                    match self.token {
-                        token::Semi => {
-                            stmts.push(Spanned {
-                                node: StmtKind::Mac(mac, MacStmtStyle::Semicolon, attrs),
-                                span: mk_sp(span.lo, self.span.hi),
-                            });
-                            self.bump();
-                        }
-                        _ => {
-                            let e = self.mk_mac_expr(span.lo, span.hi,
-                                                     mac.and_then(|m| m.node),
-                                                     None);
-                            let lo = e.span.lo;
-                            let e = self.parse_dot_or_call_expr_with(e, lo, attrs)?;
-                            let e = self.parse_assoc_expr_with(0, LhsExpr::AlreadyParsed(e))?;
-                            self.handle_expression_like_statement(e, span, &mut stmts)?;
-                        }
-                    }
-                }
-                StmtKind::Mac(m, style, attrs) => {
-                    // statement macro; might be an expr
-                    match self.token {
-                        token::Semi => {
-                            stmts.push(Spanned {
-                                node: StmtKind::Mac(m, MacStmtStyle::Semicolon, attrs),
-                                span: mk_sp(span.lo, self.span.hi),
-                            });
-                            self.bump();
-                        }
-                        _ => {
-                            stmts.push(Spanned {
-                                node: StmtKind::Mac(m, style, attrs),
-                                span: span
-                            });
-                        }
-                    }
->>>>>>> 8cad2519
+                    self.handle_macro_in_block(mac.unwrap(), span, &mut stmts)?;
                 }
                 _ => { // all other kinds of statements:
                     let mut hi = span.hi;
@@ -4189,8 +4146,7 @@
     fn handle_macro_in_block(&mut self,
                              (mac, style, attrs): (ast::Mac, MacStmtStyle, ThinVec<Attribute>),
                              span: Span,
-                             stmts: &mut Vec<Stmt>,
-                             last_block_expr: &mut Option<P<Expr>>)
+                             stmts: &mut Vec<Stmt>)
                              -> PResult<'a, ()> {
         if style == MacStmtStyle::NoBraces {
             // statement macro without braces; might be an
@@ -4209,7 +4165,7 @@
                     let lo = e.span.lo;
                     let e = self.parse_dot_or_call_expr_with(e, lo, attrs)?;
                     let e = self.parse_assoc_expr_with(0, LhsExpr::AlreadyParsed(e))?;
-                    self.handle_expression_like_statement(e, span, stmts, last_block_expr)?;
+                    self.handle_expression_like_statement(e, span, stmts)?;
                 }
             }
         } else {
@@ -4222,11 +4178,6 @@
                         span: mk_sp(span.lo, self.span.hi),
                     });
                     self.bump();
-                }
-                token::CloseDelim(token::Brace) => {
-                    // if a block ends in `m!(arg)` without
-                    // a `;`, it must be an expr
-                    *last_block_expr = Some(self.mk_mac_expr(span.lo, span.hi, mac.node, attrs));
                 }
                 _ => {
                     stmts.push(Stmt {
