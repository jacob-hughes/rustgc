// Copyright 2014 The Rust Project Developers. See the COPYRIGHT
// file at the top-level directory of this distribution and at
// http://rust-lang.org/COPYRIGHT.
//
// Licensed under the Apache License, Version 2.0 <LICENSE-APACHE or
// http://www.apache.org/licenses/LICENSE-2.0> or the MIT license
// <LICENSE-MIT or http://opensource.org/licenses/MIT>, at your
// option. This file may not be copied, modified, or distributed
// except according to those terms.

use prelude::v1::*;

use cell::UnsafeCell;
use kinds::marker;
use ops::{Deref, DerefMut};
use sync::poison::{self, LockResult, TryLockError, TryLockResult};
use sys_common::rwlock as sys;

/// A reader-writer lock
///
/// This type of lock allows a number of readers or at most one writer at any
/// point in time. The write portion of this lock typically allows modification
/// of the underlying data (exclusive access) and the read portion of this lock
/// typically allows for read-only access (shared access).
///
/// The type parameter `T` represents the data that this lock protects. It is
/// required that `T` satisfies `Send` to be shared across tasks and `Sync` to
/// allow concurrent access through readers. The RAII guards returned from the
/// locking methods implement `Deref` (and `DerefMut` for the `write` methods)
/// to allow access to the contained of the lock.
///
/// # Poisoning
///
/// RwLocks, like Mutexes, will become poisoned on panics. Note, however, that
/// an RwLock may only be poisoned if a panic occurs while it is locked
/// exclusively (write mode). If a panic occurs in any reader, then the lock
/// will not be poisoned.
///
/// # Examples
///
/// ```
/// use std::sync::RwLock;
///
<<<<<<< HEAD
/// let lock = RWLock::new(5);
=======
/// let lock = RwLock::new(5i);
>>>>>>> fee1f2ad
///
/// // many reader locks can be held at once
/// {
///     let r1 = lock.read().unwrap();
///     let r2 = lock.read().unwrap();
///     assert_eq!(*r1, 5);
///     assert_eq!(*r2, 5);
/// } // read locks are dropped at this point
///
/// // only one write lock may be held, however
/// {
///     let mut w = lock.write().unwrap();
///     *w += 1;
///     assert_eq!(*w, 6);
/// } // write lock is dropped here
/// ```
#[stable]
pub struct RwLock<T> {
    inner: Box<StaticRwLock>,
    data: UnsafeCell<T>,
}

unsafe impl<T:'static+Send> Send for RwLock<T> {}
unsafe impl<T> Sync for RwLock<T> {}

/// Structure representing a statically allocated RwLock.
///
/// This structure is intended to be used inside of a `static` and will provide
/// automatic global access as well as lazy initialization. The internal
/// resources of this RwLock, however, must be manually deallocated.
///
/// # Example
///
/// ```
/// use std::sync::{StaticRwLock, RW_LOCK_INIT};
///
/// static LOCK: StaticRwLock = RW_LOCK_INIT;
///
/// {
///     let _g = LOCK.read().unwrap();
///     // ... shared read access
/// }
/// {
///     let _g = LOCK.write().unwrap();
///     // ... exclusive write access
/// }
/// unsafe { LOCK.destroy() } // free all resources
/// ```
#[unstable = "may be merged with RwLock in the future"]
pub struct StaticRwLock {
    lock: sys::RWLock,
    poison: poison::Flag,
}

unsafe impl Send for StaticRwLock {}
unsafe impl Sync for StaticRwLock {}

/// Constant initialization for a statically-initialized rwlock.
#[unstable = "may be merged with RwLock in the future"]
pub const RW_LOCK_INIT: StaticRwLock = StaticRwLock {
    lock: sys::RWLOCK_INIT,
    poison: poison::FLAG_INIT,
};

/// RAII structure used to release the shared read access of a lock when
/// dropped.
#[must_use]
#[stable]
pub struct RwLockReadGuard<'a, T: 'a> {
    __lock: &'a StaticRwLock,
    __data: &'a UnsafeCell<T>,
    __marker: marker::NoSend,
}

/// RAII structure used to release the exclusive write access of a lock when
/// dropped.
#[must_use]
#[stable]
pub struct RwLockWriteGuard<'a, T: 'a> {
    __lock: &'a StaticRwLock,
    __data: &'a UnsafeCell<T>,
    __poison: poison::Guard,
    __marker: marker::NoSend,
}

impl<T: Send + Sync> RwLock<T> {
    /// Creates a new instance of an RwLock which is unlocked and read to go.
    #[stable]
    pub fn new(t: T) -> RwLock<T> {
        RwLock { inner: box RW_LOCK_INIT, data: UnsafeCell::new(t) }
    }

    /// Locks this rwlock with shared read access, blocking the current thread
    /// until it can be acquired.
    ///
    /// The calling thread will be blocked until there are no more writers which
    /// hold the lock. There may be other readers currently inside the lock when
    /// this method returns. This method does not provide any guarantees with
    /// respect to the ordering of whether contentious readers or writers will
    /// acquire the lock first.
    ///
    /// Returns an RAII guard which will release this thread's shared access
    /// once it is dropped.
    ///
    /// # Failure
    ///
    /// This function will return an error if the RwLock is poisoned. An RwLock
    /// is poisoned whenever a writer panics while holding an exclusive lock.
    /// The failure will occur immediately after the lock has been acquired.
    #[inline]
    #[stable]
    pub fn read(&self) -> LockResult<RwLockReadGuard<T>> {
        unsafe { self.inner.lock.read() }
        RwLockReadGuard::new(&*self.inner, &self.data)
    }

    /// Attempt to acquire this lock with shared read access.
    ///
    /// This function will never block and will return immediately if `read`
    /// would otherwise succeed. Returns `Some` of an RAII guard which will
    /// release the shared access of this thread when dropped, or `None` if the
    /// access could not be granted. This method does not provide any
    /// guarantees with respect to the ordering of whether contentious readers
    /// or writers will acquire the lock first.
    ///
    /// # Failure
    ///
    /// This function will return an error if the RwLock is poisoned. An RwLock
    /// is poisoned whenever a writer panics while holding an exclusive lock. An
    /// error will only be returned if the lock would have otherwise been
    /// acquired.
    #[inline]
    #[stable]
    pub fn try_read(&self) -> TryLockResult<RwLockReadGuard<T>> {
        if unsafe { self.inner.lock.try_read() } {
            Ok(try!(RwLockReadGuard::new(&*self.inner, &self.data)))
        } else {
            Err(TryLockError::WouldBlock)
        }
    }

    /// Lock this rwlock with exclusive write access, blocking the current
    /// thread until it can be acquired.
    ///
    /// This function will not return while other writers or other readers
    /// currently have access to the lock.
    ///
    /// Returns an RAII guard which will drop the write access of this rwlock
    /// when dropped.
    ///
    /// # Failure
    ///
    /// This function will return an error if the RwLock is poisoned. An RwLock
    /// is poisoned whenever a writer panics while holding an exclusive lock.
    /// An error will be returned when the lock is acquired.
    #[inline]
    #[stable]
    pub fn write(&self) -> LockResult<RwLockWriteGuard<T>> {
        unsafe { self.inner.lock.write() }
        RwLockWriteGuard::new(&*self.inner, &self.data)
    }

    /// Attempt to lock this rwlock with exclusive write access.
    ///
    /// This function does not ever block, and it will return `None` if a call
    /// to `write` would otherwise block. If successful, an RAII guard is
    /// returned.
    ///
    /// # Failure
    ///
    /// This function will return an error if the RwLock is poisoned. An RwLock
    /// is poisoned whenever a writer panics while holding an exclusive lock. An
    /// error will only be returned if the lock would have otherwise been
    /// acquired.
    #[inline]
    #[stable]
    pub fn try_write(&self) -> TryLockResult<RwLockWriteGuard<T>> {
        if unsafe { self.inner.lock.try_read() } {
            Ok(try!(RwLockWriteGuard::new(&*self.inner, &self.data)))
        } else {
            Err(TryLockError::WouldBlock)
        }
    }
}

#[unsafe_destructor]
impl<T> Drop for RwLock<T> {
    fn drop(&mut self) {
        unsafe { self.inner.lock.destroy() }
    }
}

struct Dummy(UnsafeCell<()>);
unsafe impl Sync for Dummy {}
static DUMMY: Dummy = Dummy(UnsafeCell { value: () });

impl StaticRwLock {
    /// Locks this rwlock with shared read access, blocking the current thread
    /// until it can be acquired.
    ///
    /// See `RwLock::read`.
    #[inline]
    #[unstable = "may be merged with RwLock in the future"]
    pub fn read(&'static self) -> LockResult<RwLockReadGuard<'static, ()>> {
        unsafe { self.lock.read() }
        RwLockReadGuard::new(self, &DUMMY.0)
    }

    /// Attempt to acquire this lock with shared read access.
    ///
    /// See `RwLock::try_read`.
    #[inline]
    #[unstable = "may be merged with RwLock in the future"]
    pub fn try_read(&'static self)
                    -> TryLockResult<RwLockReadGuard<'static, ()>> {
        if unsafe { self.lock.try_read() } {
            Ok(try!(RwLockReadGuard::new(self, &DUMMY.0)))
        } else {
            Err(TryLockError::WouldBlock)
        }
    }

    /// Lock this rwlock with exclusive write access, blocking the current
    /// thread until it can be acquired.
    ///
    /// See `RwLock::write`.
    #[inline]
    #[unstable = "may be merged with RwLock in the future"]
    pub fn write(&'static self) -> LockResult<RwLockWriteGuard<'static, ()>> {
        unsafe { self.lock.write() }
        RwLockWriteGuard::new(self, &DUMMY.0)
    }

    /// Attempt to lock this rwlock with exclusive write access.
    ///
    /// See `RwLock::try_write`.
    #[inline]
    #[unstable = "may be merged with RwLock in the future"]
    pub fn try_write(&'static self)
                     -> TryLockResult<RwLockWriteGuard<'static, ()>> {
        if unsafe { self.lock.try_write() } {
            Ok(try!(RwLockWriteGuard::new(self, &DUMMY.0)))
        } else {
            Err(TryLockError::WouldBlock)
        }
    }

    /// Deallocate all resources associated with this static lock.
    ///
    /// This method is unsafe to call as there is no guarantee that there are no
    /// active users of the lock, and this also doesn't prevent any future users
    /// of this lock. This method is required to be called to not leak memory on
    /// all platforms.
    #[unstable = "may be merged with RwLock in the future"]
    pub unsafe fn destroy(&'static self) {
        self.lock.destroy()
    }
}

impl<'rwlock, T> RwLockReadGuard<'rwlock, T> {
    fn new(lock: &'rwlock StaticRwLock, data: &'rwlock UnsafeCell<T>)
           -> LockResult<RwLockReadGuard<'rwlock, T>> {
        poison::map_result(lock.poison.borrow(), |_| {
            RwLockReadGuard {
                __lock: lock,
                __data: data,
                __marker: marker::NoSend,
            }
        })
    }
}
impl<'rwlock, T> RwLockWriteGuard<'rwlock, T> {
    fn new(lock: &'rwlock StaticRwLock, data: &'rwlock UnsafeCell<T>)
           -> LockResult<RwLockWriteGuard<'rwlock, T>> {
        poison::map_result(lock.poison.borrow(), |guard| {
            RwLockWriteGuard {
                __lock: lock,
                __data: data,
                __poison: guard,
                __marker: marker::NoSend,
            }
        })
    }
}

impl<'rwlock, T> Deref for RwLockReadGuard<'rwlock, T> {
    type Target = T;

    fn deref(&self) -> &T { unsafe { &*self.__data.get() } }
}
impl<'rwlock, T> Deref for RwLockWriteGuard<'rwlock, T> {
    type Target = T;

    fn deref(&self) -> &T { unsafe { &*self.__data.get() } }
}
impl<'rwlock, T> DerefMut for RwLockWriteGuard<'rwlock, T> {
    fn deref_mut(&mut self) -> &mut T {
        unsafe { &mut *self.__data.get() }
    }
}

#[unsafe_destructor]
impl<'a, T> Drop for RwLockReadGuard<'a, T> {
    fn drop(&mut self) {
        unsafe { self.__lock.lock.read_unlock(); }
    }
}

#[unsafe_destructor]
impl<'a, T> Drop for RwLockWriteGuard<'a, T> {
    fn drop(&mut self) {
        self.__lock.poison.done(&self.__poison);
        unsafe { self.__lock.lock.write_unlock(); }
    }
}

#[cfg(test)]
mod tests {
    use prelude::v1::*;

    use rand::{self, Rng};
    use sync::mpsc::channel;
    use thread::Thread;
    use sync::{Arc, RwLock, StaticRwLock, RW_LOCK_INIT};

    #[test]
    fn smoke() {
        let l = RwLock::new(());
        drop(l.read().unwrap());
        drop(l.write().unwrap());
        drop((l.read().unwrap(), l.read().unwrap()));
        drop(l.write().unwrap());
    }

    #[test]
    fn static_smoke() {
        static R: StaticRwLock = RW_LOCK_INIT;
        drop(R.read().unwrap());
        drop(R.write().unwrap());
        drop((R.read().unwrap(), R.read().unwrap()));
        drop(R.write().unwrap());
        unsafe { R.destroy(); }
    }

    #[test]
    fn frob() {
        static R: StaticRwLock = RW_LOCK_INIT;
        static N: uint = 10;
        static M: uint = 1000;

        let (tx, rx) = channel::<()>();
        for _ in range(0, N) {
            let tx = tx.clone();
            Thread::spawn(move|| {
                let mut rng = rand::thread_rng();
                for _ in range(0, M) {
                    if rng.gen_weighted_bool(N) {
                        drop(R.write().unwrap());
                    } else {
                        drop(R.read().unwrap());
                    }
                }
                drop(tx);
            }).detach();
        }
        drop(tx);
        let _ = rx.recv();
        unsafe { R.destroy(); }
    }

    #[test]
    fn test_rw_arc_poison_wr() {
        let arc = Arc::new(RwLock::new(1i));
        let arc2 = arc.clone();
        let _: Result<uint, _> = Thread::spawn(move|| {
            let _lock = arc2.write().unwrap();
            panic!();
        }).join();
        assert!(arc.read().is_err());
    }

    #[test]
    fn test_rw_arc_poison_ww() {
        let arc = Arc::new(RwLock::new(1i));
        let arc2 = arc.clone();
        let _: Result<uint, _> = Thread::spawn(move|| {
            let _lock = arc2.write().unwrap();
            panic!();
        }).join();
        assert!(arc.write().is_err());
    }

    #[test]
    fn test_rw_arc_no_poison_rr() {
        let arc = Arc::new(RwLock::new(1i));
        let arc2 = arc.clone();
        let _: Result<uint, _> = Thread::spawn(move|| {
            let _lock = arc2.read().unwrap();
            panic!();
        }).join();
        let lock = arc.read().unwrap();
        assert_eq!(*lock, 1);
    }
    #[test]
    fn test_rw_arc_no_poison_rw() {
        let arc = Arc::new(RwLock::new(1i));
        let arc2 = arc.clone();
        let _: Result<uint, _> = Thread::spawn(move|| {
            let _lock = arc2.read().unwrap();
            panic!()
        }).join();
        let lock = arc.write().unwrap();
        assert_eq!(*lock, 1);
    }

    #[test]
    fn test_rw_arc() {
        let arc = Arc::new(RwLock::new(0i));
        let arc2 = arc.clone();
        let (tx, rx) = channel();

        Thread::spawn(move|| {
            let mut lock = arc2.write().unwrap();
            for _ in range(0u, 10) {
                let tmp = *lock;
                *lock = -1;
                Thread::yield_now();
                *lock = tmp + 1;
            }
            tx.send(()).unwrap();
        }).detach();

        // Readers try to catch the writer in the act
        let mut children = Vec::new();
        for _ in range(0u, 5) {
            let arc3 = arc.clone();
            children.push(Thread::spawn(move|| {
                let lock = arc3.read().unwrap();
                assert!(*lock >= 0);
            }));
        }

        // Wait for children to pass their asserts
        for r in children.into_iter() {
            assert!(r.join().is_ok());
        }

        // Wait for writer to finish
        rx.recv().unwrap();
        let lock = arc.read().unwrap();
        assert_eq!(*lock, 10);
    }

    #[test]
    fn test_rw_arc_access_in_unwind() {
        let arc = Arc::new(RwLock::new(1i));
        let arc2 = arc.clone();
        let _ = Thread::spawn(move|| -> () {
            struct Unwinder {
                i: Arc<RwLock<int>>,
            }
            impl Drop for Unwinder {
                fn drop(&mut self) {
                    let mut lock = self.i.write().unwrap();
                    *lock += 1;
                }
            }
            let _u = Unwinder { i: arc2 };
            panic!();
        }).join();
        let lock = arc.read().unwrap();
        assert_eq!(*lock, 2);
    }
}<|MERGE_RESOLUTION|>--- conflicted
+++ resolved
@@ -41,11 +41,7 @@
 /// ```
 /// use std::sync::RwLock;
 ///
-<<<<<<< HEAD
-/// let lock = RWLock::new(5);
-=======
-/// let lock = RwLock::new(5i);
->>>>>>> fee1f2ad
+/// let lock = RwLock::new(5);
 ///
 /// // many reader locks can be held at once
 /// {
